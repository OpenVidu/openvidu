--- conflicted
+++ resolved
@@ -1,6 +1,3 @@
-<<<<<<< HEAD
-import { AfterViewInit, Component, OnDestroy, OnInit, Type, ViewChild, ViewContainerRef } from '@angular/core';
-=======
 import {
 	AfterViewInit,
 	ChangeDetectionStrategy,
@@ -11,18 +8,12 @@
 	OnInit,
 	TemplateRef
 } from '@angular/core';
->>>>>>> c285d516
 import { Subscription } from 'rxjs';
 import { ParticipantService } from '../../services/participant/participant.service';
 import { ParticipantAbstractModel } from '../../models/participant.model';
 import { LayoutService } from '../../services/layout/layout.service';
-<<<<<<< HEAD
-import { LibraryComponents } from '../../config/lib.config';
-import { LibraryConfigService } from '../../services/library-config/library-config.service';
-=======
 import { StreamDirective } from '../../directives/template/openvidu-angular.directive';
 import { OpenViduAngularConfigService } from '../../services/config/openvidu-angular.config.service';
->>>>>>> c285d516
 
 @Component({
 	selector: 'ov-layout',
@@ -31,10 +22,6 @@
 	changeDetection: ChangeDetectionStrategy.OnPush
 })
 export class LayoutComponent implements OnInit, OnDestroy, AfterViewInit {
-<<<<<<< HEAD
-	_localStreamComponent: Type<any>;
-	_remoteStreamComponent: Type<any>;
-=======
 	@ContentChild('stream', { read: TemplateRef }) streamTemplate: TemplateRef<any>;
 
 	@ContentChild(StreamDirective)
@@ -45,7 +32,6 @@
 			this.streamTemplate = externalStream.template;
 		}
 	}
->>>>>>> c285d516
 
 	localParticipant: ParticipantAbstractModel;
 	remoteParticipants: ParticipantAbstractModel[] = [];
@@ -53,10 +39,10 @@
 	protected remoteParticipantsSubs: Subscription;
 
 	constructor(
-<<<<<<< HEAD
-		protected libraryConfigSrv: LibraryConfigService,
 		protected layoutService: LayoutService,
-		protected participantService: ParticipantService
+		protected participantService: ParticipantService,
+		private libService: OpenViduAngularConfigService,
+		private cd: ChangeDetectorRef
 	) {}
 
 	@ViewChild('localStream', { static: false, read: ViewContainerRef })
@@ -83,13 +69,6 @@
 			}
 		}, 0);
 	}
-=======
-		protected layoutService: LayoutService,
-		protected participantService: ParticipantService,
-		private libService: OpenViduAngularConfigService,
-		private cd: ChangeDetectorRef
-	) {}
->>>>>>> c285d516
 
 	ngOnInit(): void {
 		this.subscribeToParticipants();
