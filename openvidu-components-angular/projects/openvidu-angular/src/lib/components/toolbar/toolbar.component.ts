--- conflicted
+++ resolved
@@ -1,10 +1,6 @@
 import {
-<<<<<<< HEAD
-	AfterViewInit,
-=======
 	ChangeDetectionStrategy,
 	ChangeDetectorRef,
->>>>>>> c285d516
 	Component,
 	ContentChild,
 	EventEmitter,
@@ -12,12 +8,7 @@
 	OnDestroy,
 	OnInit,
 	Output,
-<<<<<<< HEAD
-	TemplateRef,
-	ViewChild
-=======
 	TemplateRef
->>>>>>> c285d516
 } from '@angular/core';
 import { skip, Subscription } from 'rxjs';
 import { TokenService } from '../../services/token/token.service';
@@ -149,10 +140,6 @@
 		this.subscribeToChatMessages();
 	}
 
-<<<<<<< HEAD
-		this.subscribeToMenuToggling();
-		this.subscribeToChatMessages();
-=======
 	ngOnDestroy(): void {
 		if (this.menuTogglingSubscription) this.menuTogglingSubscription.unsubscribe();
 		if (this.chatMessagesSubscription) this.chatMessagesSubscription.unsubscribe();
@@ -164,7 +151,6 @@
 		if (this.chatPanelButtonSub) this.chatPanelButtonSub.unsubscribe();
 		if (this.displayLogoSub) this.displayLogoSub.unsubscribe();
 		if (this.displaySessionNameSub) this.displaySessionNameSub.unsubscribe();
->>>>>>> c285d516
 	}
 
 	toggleMicrophone() {
