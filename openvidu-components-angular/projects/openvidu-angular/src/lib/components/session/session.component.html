<div id="session-container">
	<mat-sidenav-container class="sidenav-container">
		<mat-sidenav
			#sidenav
			mode="{{ sidenavMode }}"
			position="end"
			class="sidenav-menu"
			fixedInViewport="true"
			fixedTopGap="0"
			fixedBottomGap="0"
		>
<<<<<<< HEAD
			<ng-template #panel></ng-template>
=======
			<ng-container *ngTemplateOutlet="panelTemplate"></ng-container>
>>>>>>> c285d516
		</mat-sidenav>

		<mat-sidenav-content class="sidenav-main">
<<<<<<< HEAD
			<!-- Dynamic layout injection -->
			<ng-template #layout></ng-template>
		</mat-sidenav-content>
	</mat-sidenav-container>

	<ng-template #toolbar></ng-template>
=======
			<div id="layout-container">
				<ng-container *ngTemplateOutlet="layoutTemplate"></ng-container>
			</div>
		</mat-sidenav-content>
	</mat-sidenav-container>

	<div id="footer-container">
		<ng-container *ngTemplateOutlet="toolbarTemplate"></ng-container>
	</div>
>>>>>>> c285d516
</div><|MERGE_RESOLUTION|>--- conflicted
+++ resolved
@@ -9,22 +9,10 @@
 			fixedTopGap="0"
 			fixedBottomGap="0"
 		>
-<<<<<<< HEAD
-			<ng-template #panel></ng-template>
-=======
 			<ng-container *ngTemplateOutlet="panelTemplate"></ng-container>
->>>>>>> c285d516
 		</mat-sidenav>
 
 		<mat-sidenav-content class="sidenav-main">
-<<<<<<< HEAD
-			<!-- Dynamic layout injection -->
-			<ng-template #layout></ng-template>
-		</mat-sidenav-content>
-	</mat-sidenav-container>
-
-	<ng-template #toolbar></ng-template>
-=======
 			<div id="layout-container">
 				<ng-container *ngTemplateOutlet="layoutTemplate"></ng-container>
 			</div>
@@ -34,5 +22,4 @@
 	<div id="footer-container">
 		<ng-container *ngTemplateOutlet="toolbarTemplate"></ng-container>
 	</div>
->>>>>>> c285d516
 </div>