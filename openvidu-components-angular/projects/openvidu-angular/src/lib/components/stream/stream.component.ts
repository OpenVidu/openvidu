import { Component, ElementRef, Input, OnInit, ViewChild } from '@angular/core';
import { Subscription } from 'rxjs';
import { MatMenuPanel, MatMenuTrigger } from '@angular/material/menu';
import { VideoSizeIcon } from '../../models/icon.model';
import { ScreenType, VideoType } from '../../models/video-type.model';
import { DocumentService } from '../../services/document/document.service';
import { CdkOverlayService } from '../../services/cdk-overlay/cdk-overlay.service';
import { OpenViduService } from '../../services/openvidu/openvidu.service';
import { LayoutService } from '../../services/layout/layout.service';
import { StorageService } from '../../services/storage/storage.service';
import { Signal } from '../../models/signal.model';
import { PublisherProperties } from 'openvidu-browser';
import { StreamModel } from '../../models/participant.model';
import { ParticipantService } from '../../services/participant/participant.service';
import { OpenViduAngularConfigService } from '../../services/config/openvidu-angular.config.service';

@Component({
	selector: 'ov-stream',
	templateUrl: './stream.component.html',
	styleUrls: ['./stream.component.css']
})
export class StreamComponent implements OnInit {
	@ViewChild(MatMenuTrigger) public menuTrigger: MatMenuTrigger;
	@ViewChild('menu') menu: MatMenuPanel;

	videoSizeIconEnum = VideoSizeIcon;
	videoTypeEnum = VideoType;
	videoSizeIcon: VideoSizeIcon = VideoSizeIcon.BIG;
	toggleNickname: boolean;
	_stream: StreamModel;
	nickname: string;

	isMinimal: boolean = false;
	showNickname: boolean = true;
	showAudioDetection: boolean = true;
	showSettingsButton: boolean = true;

	private _streamContainer: ElementRef;

	private minimalSub: Subscription;
	private displayParticipantNameSub: Subscription;
	private displayAudioDetectionSub: Subscription;
	private settingsButtonSub: Subscription;

	constructor(
		protected documentService: DocumentService,
		protected openviduService: OpenViduService,
		protected layoutService: LayoutService,
		protected participantService: ParticipantService,
		protected storageService: StorageService,
		protected cdkSrv: CdkOverlayService,
		private libService: OpenViduAngularConfigService
	) {}

<<<<<<< HEAD
	// @HostListener('document:fullscreenchange', ['$event'])
	// @HostListener('document:webkitfullscreenchange', ['$event'])
	// @HostListener('document:mozfullscreenchange', ['$event'])
	// @HostListener('document:MSFullscreenChange', ['$event'])
	// onFullscreenHandler(event) {
	// 	this.isFullscreenEnabled = !this.isFullscreenEnabled;
	// }

	@Input()
	set participant(participant: StreamModel) {
		this._participant = participant;
		this.checkVideoSizeBigIcon(this._participant.videoEnlarged);
		this.nicknameFormControl = new FormControl(this._participant.nickname, [Validators.maxLength(25), Validators.required]);
=======
	@ViewChild('streamContainer', { static: false, read: ElementRef })
	set streamContainer(streamContainer: ElementRef) {
		setTimeout(() => {
			if (streamContainer) {
				this._streamContainer = streamContainer;
				// Remove 'no-size' css class for showing the element in the view.
				// This is a workaround for fixing a layout bug which provide a bad UX with each new elements created.
				this.documentService.removeNoSizeElementClass(this._streamContainer.nativeElement);
			}
		}, 0);
	}

	@Input()
	set stream(stream: StreamModel) {
		this._stream = stream;
		this.checkVideoEnlarged();
		if (this._stream.participant) {
			this.nickname = this._stream.participant.nickname;
		}
>>>>>>> c285d516
	}

	@ViewChild('nicknameInput')
	set nicknameInputElement(element: ElementRef) {
		setTimeout(() => {
			element?.nativeElement.focus();
		});
	}

	ngOnInit() {
		this.subscribeToStreamDirectives();
	}

	ngOnDestroy() {
		this.cdkSrv.setSelector('body');
		if (this.settingsButtonSub) this.settingsButtonSub.unsubscribe();
		if (this.displayAudioDetectionSub) this.displayAudioDetectionSub.unsubscribe();
		if (this.displayParticipantNameSub) this.displayParticipantNameSub.unsubscribe();
	}

	toggleVideoEnlarged() {
		if (!!this._stream.streamManager?.stream?.connection?.connectionId) {
			if (this.openviduService.isMyOwnConnection(this._stream.streamManager?.stream?.connection?.connectionId)) {
				this.participantService.toggleMyVideoEnlarged(this._stream.streamManager?.stream?.connection?.connectionId);
			} else {
				this.participantService.toggleRemoteVideoEnlarged(this._stream.streamManager?.stream?.connection?.connectionId);
			}
		}
		this.layoutService.update();
	}

	toggleVideoMenu(event) {
		if (this.menuTrigger.menuOpen) {
			this.menuTrigger.closeMenu();
			return;
		}
		this.cdkSrv.setSelector('#container-' + this._stream.streamManager?.stream?.streamId);
		this.menuTrigger.openMenu();
	}

	toggleSound() {
		this._stream.participant.setMutedForcibly(!this._stream.participant.isMutedForcibly);
	}

	toggleNicknameForm() {
		if (this._stream.participant.local) {
			this.toggleNickname = !this.toggleNickname;
		}
	}

	updateNickname(event) {
		if (event?.keyCode === 13 || event?.type === 'focusout') {
			if (!!this.nickname) {
				this.participantService.setMyNickname(this.nickname);
				this.storageService.setNickname(this.nickname);
				this.openviduService.sendSignal(Signal.NICKNAME_CHANGED, undefined, { clientData: this.nickname });
			}
			this.toggleNicknameForm();
		}
	}

	async replaceScreenTrack() {
		const properties: PublisherProperties = {
			videoSource: ScreenType.SCREEN,
			publishVideo: true,
			publishAudio: !this.participantService.isMyCameraActive(),
			mirror: false
		};
		await this.openviduService.replaceTrack(VideoType.SCREEN, properties);
	}

	private checkVideoEnlarged() {
		this.videoSizeIcon = this._stream.videoEnlarged ? VideoSizeIcon.NORMAL : VideoSizeIcon.BIG;
	}

	private subscribeToStreamDirectives() {

		this.minimalSub = this.libService.minimalObs.subscribe((value: boolean) => {
			this.isMinimal = value;
		});
		this.displayParticipantNameSub = this.libService.displayParticipantNameObs.subscribe((value: boolean) => {
			this.showNickname = value;
			// this.cd.markForCheck();
		});
		this.displayAudioDetectionSub = this.libService.displayAudioDetectionObs.subscribe((value: boolean) => {
			this.showAudioDetection = value;
			// this.cd.markForCheck();
		});
		this.settingsButtonSub = this.libService.settingsButtonObs.subscribe((value: boolean) => {
			this.showSettingsButton = value;
			// this.cd.markForCheck();
		});
	}
}<|MERGE_RESOLUTION|>--- conflicted
+++ resolved
@@ -52,21 +52,6 @@
 		private libService: OpenViduAngularConfigService
 	) {}
 
-<<<<<<< HEAD
-	// @HostListener('document:fullscreenchange', ['$event'])
-	// @HostListener('document:webkitfullscreenchange', ['$event'])
-	// @HostListener('document:mozfullscreenchange', ['$event'])
-	// @HostListener('document:MSFullscreenChange', ['$event'])
-	// onFullscreenHandler(event) {
-	// 	this.isFullscreenEnabled = !this.isFullscreenEnabled;
-	// }
-
-	@Input()
-	set participant(participant: StreamModel) {
-		this._participant = participant;
-		this.checkVideoSizeBigIcon(this._participant.videoEnlarged);
-		this.nicknameFormControl = new FormControl(this._participant.nickname, [Validators.maxLength(25), Validators.required]);
-=======
 	@ViewChild('streamContainer', { static: false, read: ElementRef })
 	set streamContainer(streamContainer: ElementRef) {
 		setTimeout(() => {
@@ -86,7 +71,6 @@
 		if (this._stream.participant) {
 			this.nickname = this._stream.participant.nickname;
 		}
->>>>>>> c285d516
 	}
 
 	@ViewChild('nicknameInput')
