--- conflicted
+++ resolved
@@ -1,12 +1,7 @@
 <div id="call-container">
-<<<<<<< HEAD
-	<div id="user-settings-container" *ngIf="!joinSessionClicked && !closeClicked">
-		<ov-user-settings (onJoinClicked)="_onJoinClicked()" (onCloseClicked)="onLeaveSessionClicked()"></ov-user-settings>
-=======
 	<div id="pre-join-container" *ngIf="showPrejoin && participantReady && !joinSessionClicked">
 		<ov-pre-join (onJoinButtonClicked)="_onJoinButtonClicked()"></ov-pre-join>
 		<!-- <ov-user-settings (onJoinClicked)="_onJoinClicked()" (onCloseClicked)="onLeaveSessionClicked()"></ov-user-settings> -->
->>>>>>> c285d516
 	</div>
 
 	<div id="spinner" *ngIf="(joinSessionClicked || !showPrejoin) && !participantReady && !error">
@@ -19,22 +14,6 @@
 		<span>{{ errorMessage }}</span>
 	</div>
 
-<<<<<<< HEAD
-	<div id="session-container" *ngIf="joinSessionClicked && isSessionAlive && !error">
-		<ov-session [tokens]="_tokens">
-
-			<!-- Default toolbar -->
-			<!--<ng-template #toolbar toolbar>
-				 <ov-toolbar
-					(onCamClicked)="onCamClicked()"
-					(onMicClicked)="onMicClicked()"
-					(onScreenShareClicked)="onScreenShareClicked()"
-					(onLeaveSessionClicked)="onLeaveSessionClicked()"
-				></ov-toolbar>
-			</ng-template>-->
-
-			<!-- <ov-layout layout></ov-layout> -->
-=======
 	<div id="session-container" *ngIf="(joinSessionClicked || !showPrejoin) && participantReady && canPublish && !error">
 		<ov-session (onSessionCreated)="_onSessionCreated($event)">
 			<ng-template #toolbar>
@@ -54,7 +33,6 @@
 					<ng-container *ngTemplateOutlet="openviduAngularLayoutTemplate"></ng-container>
 				</ng-container>
 			</ng-template>
->>>>>>> c285d516
 		</ov-session>
 	</div>
 </div>
