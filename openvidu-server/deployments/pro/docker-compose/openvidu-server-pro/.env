--- conflicted
+++ resolved
@@ -42,9 +42,9 @@
 # SDKs, REST clients and browsers will have to connect to this port
 # HTTPS_PORT=443
 
-# Old paths are considered now deprecated, but still supported by default. 
-# OpenVidu Server will log a WARN message every time a deprecated path is called, indicating 
-# the new path that should be used instead. You can set property SUPPORT_DEPRECATED_API=false 
+# Old paths are considered now deprecated, but still supported by default.
+# OpenVidu Server will log a WARN message every time a deprecated path is called, indicating
+# the new path that should be used instead. You can set property SUPPORT_DEPRECATED_API=false
 # to stop allowing the use of old paths.
 # Default value is true
 # SUPPORT_DEPRECATED_API=true
@@ -53,7 +53,7 @@
 # Default value is false
 # REDIRECT_WWW=false
 
-# How many workers to configure in nginx proxy. 
+# How many workers to configure in nginx proxy.
 # The more workers, the more requests will be handled
 # Default value is 10240
 # WORKER_CONNECTIONS=10240
@@ -88,7 +88,7 @@
 OPENVIDU_PRO_CLUSTER_ENVIRONMENT=on_premise
 
 # Unique identifier of your cluster. Each OpenVidu Server Pro instance corresponds to one cluster.
-# You can launch as many clusters as you want with your license key. 
+# You can launch as many clusters as you want with your license key.
 # Cluster ID will always be stored to disk so restarting OpenVidu Server Pro will keep the same previous cluster ID
 # if this configuration parameter is not given a distinct value.
 # OPENVIDU_PRO_CLUSTER_ID=
@@ -185,8 +185,8 @@
 # and write into the s3 bucket, you don't need this parameter
 # OPENVIDU_PRO_AWS_SECRET_KEY=
 
-# AWS region in which the S3 bucket is located (e.g. eu-west-1). If not provided, 
-# the region will try to be discovered automatically, although this is not always possible. 
+# AWS region in which the S3 bucket is located (e.g. eu-west-1). If not provided,
+# the region will try to be discovered automatically, although this is not always possible.
 # This property is only taken into account if OPENVIDU_PRO_RECORDING_STORAGE=s3
 # OPENVIDU_PRO_AWS_REGION=
 
@@ -241,14 +241,6 @@
 # 0 means unconstrained
 OPENVIDU_STREAMS_VIDEO_MIN_SEND_BANDWIDTH=300
 
-<<<<<<< HEAD
-# All sessions of OpenVidu will try to force this codec. If OPENVIDU_ALLOW_TRANSCODING=true
-# when a codec can not be forced, transcoding will be allowed 
-# OPENVIDU_FORCED_CODEC=VP8
-
-# Allow transcoding if codec specified in OPENVIDU_FORCED_CODEC can not be applied 
-# OPENVIDU_ALLOW_TRANSCODING=false
-=======
 # All sessions of OpenVidu will try to force this codec. If OPENVIDU_STREAMS_ALLOW_TRANSCODING=true
 # when a codec can not be forced, transcoding will be allowed
 # Default value is VP8
@@ -257,7 +249,6 @@
 # Allow transcoding if codec specified in OPENVIDU_STREAMS_FORCED_VIDEO_CODEC can not be applied
 # Default value is false
 # OPENVIDU_STREAMS_ALLOW_TRANSCODING=false
->>>>>>> 9b5fffe3
 
 # true to enable OpenVidu Webhook service. false' otherwise
 # Values: true | false
