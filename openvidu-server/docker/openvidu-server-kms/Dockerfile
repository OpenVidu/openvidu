--- conflicted
+++ resolved
@@ -2,11 +2,7 @@
 MAINTAINER miguel.rodriguez@cocodin.com
 
 # Install Kurento Media Server (KMS) 
-<<<<<<< HEAD
-RUN echo "deb http://ubuntu.openvidu.io/6.7.1 xenial kms6" | tee /etc/apt/sources.list.d/kurento.list \
-=======
 RUN echo "deb http://ubuntu.openvidu.io/6.7.2 xenial kms6" | tee /etc/apt/sources.list.d/kurento.list \
->>>>>>> dcae9a0a
 	&& apt-key adv --keyserver keyserver.ubuntu.com --recv-keys 5AFA7A83 \
 	&& apt-get update \
 	&& apt-get -y dist-upgrade \
