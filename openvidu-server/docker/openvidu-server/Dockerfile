FROM ubuntu:16.04
MAINTAINER miguel.rodriguez@cocodin.com

# Install Java
RUN apt-get update && apt-get install -y openjdk-8-jdk && rm -rf /var/lib/apt/lists/*

# Install supervisor
RUN apt-get update && apt-get install -y supervisor && rm -rf /var/lib/apt/lists/*

# Configure supervisor
RUN mkdir -p /var/log/supervisor
COPY supervisord.conf /etc/supervisor/conf.d/supervisord.conf

# Copy OpenVidu Server
<<<<<<< HEAD
COPY openvidu-server.jar /
COPY openvidu-server-cbx.jar /

=======
COPY openvidu-server-cbx.jar /

EXPOSE 4443
>>>>>>> 19d31cf7
EXPOSE 8888

# Exec supervisord
CMD ["/usr/bin/supervisord"]<|MERGE_RESOLUTION|>--- conflicted
+++ resolved
@@ -12,15 +12,9 @@
 COPY supervisord.conf /etc/supervisor/conf.d/supervisord.conf
 
 # Copy OpenVidu Server
-<<<<<<< HEAD
-COPY openvidu-server.jar /
 COPY openvidu-server-cbx.jar /
 
-=======
-COPY openvidu-server-cbx.jar /
-
-EXPOSE 4443
->>>>>>> 19d31cf7
+EXPOSE 8443
 EXPOSE 8888
 
 # Exec supervisord
