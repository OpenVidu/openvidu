--- conflicted
+++ resolved
@@ -374,15 +374,10 @@
 		boolean isTranscodingAllowed = kSession.getSessionProperties().isTranscodingAllowed();
 		VideoCodec forcedVideoCodec = kSession.getSessionProperties().forcedVideoCodec();
 
-<<<<<<< HEAD
 		log.debug("PARTICIPANT '{}' in Session '{}'  publishing SDP before munging: \n {}",
 						participant.getParticipantPublicId(), kSession.getSessionId(), kurentoOptions.sdpOffer);
-		// Modify sdp if forced codec is defined
-		if (forcedVideoCodec != VideoCodec.NONE) {
-=======
 		// Modify sdp if forced codec is defined and this is not an IP camera
 		if (forcedVideoCodec != VideoCodec.NONE && !participant.isIpcam()) {
->>>>>>> 0b6041d2
 			String sdpOffer = kurentoOptions.sdpOffer;
 			try {
 				kurentoOptions.sdpOffer = this.sdpMunging.setCodecPreference(forcedVideoCodec, sdpOffer);
