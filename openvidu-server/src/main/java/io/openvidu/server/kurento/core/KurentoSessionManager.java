/*
 * (C) Copyright 2017-2020 OpenVidu (https://openvidu.io)
 *
 * Licensed under the Apache License, Version 2.0 (the "License");
 * you may not use this file except in compliance with the License.
 * You may obtain a copy of the License at
 *
 *   http://www.apache.org/licenses/LICENSE-2.0
 *
 * Unless required by applicable law or agreed to in writing, software
 * distributed under the License is distributed on an "AS IS" BASIS,
 * WITHOUT WARRANTIES OR CONDITIONS OF ANY KIND, either express or implied.
 * See the License for the specific language governing permissions and
 * limitations under the License.
 *
 */

package io.openvidu.server.kurento.core;

import java.io.IOException;
import java.net.InetAddress;
import java.net.MalformedURLException;
import java.net.URL;
import java.sql.Timestamp;
import java.util.Arrays;
import java.util.Collections;
import java.util.HashSet;
import java.util.NoSuchElementException;
import java.util.Set;
import java.util.concurrent.TimeUnit;
import java.util.regex.Matcher;
import java.util.regex.Pattern;

<<<<<<< HEAD
import com.google.gson.JsonElement;
import com.google.gson.JsonObject;

=======
>>>>>>> 9b5fffe3
import org.apache.commons.lang3.RandomStringUtils;
import org.kurento.client.GenericMediaElement;
import org.kurento.client.IceCandidate;
import org.kurento.client.ListenerSubscription;
import org.kurento.client.PassThrough;
import org.kurento.jsonrpc.Props;
import org.kurento.jsonrpc.message.Request;
import org.slf4j.Logger;
import org.slf4j.LoggerFactory;
import org.springframework.beans.factory.annotation.Autowired;

import io.openvidu.client.OpenViduException;
import io.openvidu.client.OpenViduException.Code;
import io.openvidu.client.internal.ProtocolElements;
<<<<<<< HEAD
=======
import io.openvidu.java.client.ConnectionProperties;
import io.openvidu.java.client.KurentoOptions;
>>>>>>> 9b5fffe3
import io.openvidu.java.client.MediaMode;
import io.openvidu.java.client.Recording;
import io.openvidu.java.client.RecordingLayout;
import io.openvidu.java.client.RecordingMode;
import io.openvidu.java.client.RecordingProperties;
import io.openvidu.java.client.SessionProperties;
import io.openvidu.java.client.VideoCodec;
import io.openvidu.server.core.EndReason;
import io.openvidu.server.core.FinalUser;
import io.openvidu.server.core.IdentifierPrefixes;
import io.openvidu.server.core.MediaOptions;
import io.openvidu.server.core.Participant;
import io.openvidu.server.core.Session;
import io.openvidu.server.core.SessionManager;
import io.openvidu.server.core.Token;
import io.openvidu.server.kurento.endpoint.KurentoFilter;
import io.openvidu.server.kurento.endpoint.PublisherEndpoint;
import io.openvidu.server.kurento.kms.Kms;
import io.openvidu.server.kurento.kms.KmsManager;
import io.openvidu.server.rpc.RpcHandler;
import io.openvidu.server.utils.GeoLocation;
import io.openvidu.server.utils.JsonUtils;
import io.openvidu.server.utils.SDPMunging;

public class KurentoSessionManager extends SessionManager {

	private static final Logger log = LoggerFactory.getLogger(KurentoSessionManager.class);

	@Autowired
	protected KmsManager kmsManager;

	@Autowired
	protected KurentoSessionEventsHandler kurentoSessionEventsHandler;

	@Autowired
<<<<<<< HEAD
	private KurentoParticipantEndpointConfig kurentoEndpointConfig;
	
=======
	protected KurentoParticipantEndpointConfig kurentoEndpointConfig;

>>>>>>> 9b5fffe3
	@Autowired
	private SDPMunging sdpMunging;

	@Override
	/* Protected by Session.closingLock.readLock */
	public void joinRoom(Participant participant, String sessionId, Integer transactionId) {
		Set<Participant> existingParticipants = null;
		try {

			KurentoSession kSession = (KurentoSession) sessions.get(sessionId);
			if (kSession == null) {
				// First user connecting to the session
				Session sessionNotActive = sessionsNotActive.get(sessionId);

				if (sessionNotActive == null && this.isInsecureParticipant(participant.getParticipantPrivateId())) {
					// Insecure user directly call joinRoom RPC method, without REST API use
					sessionNotActive = new Session(sessionId,
							new SessionProperties.Builder().mediaMode(MediaMode.ROUTED)
									.recordingMode(RecordingMode.ALWAYS)
									.defaultRecordingLayout(RecordingLayout.BEST_FIT).build(),
							openviduConfig, recordingManager);
				}

				try {
					if (KmsManager.selectAndRemoveKmsLock.tryLock(KmsManager.MAX_SECONDS_LOCK_WAIT, TimeUnit.SECONDS)) {
						try {
							kSession = (KurentoSession) sessions.get(sessionId);
							if (kSession == null) {
								// Session still null. It was not created by other thread while waiting for lock
								Kms selectedMediaNode = this.selectMediaNode(sessionNotActive);
								kSession = createSession(sessionNotActive, selectedMediaNode);
							}
						} finally {
							KmsManager.selectAndRemoveKmsLock.unlock();
						}
					} else {
						String error = "Timeout of " + KmsManager.MAX_SECONDS_LOCK_WAIT
								+ " seconds waiting to acquire lock";
						log.error(error);
						sessionEventsHandler.onParticipantJoined(participant, sessionId, null, transactionId,
								new OpenViduException(Code.ROOM_CANNOT_BE_CREATED_ERROR_CODE, error));
						return;
					}
				} catch (InterruptedException e) {
					String error = "'" + participant.getParticipantPublicId() + "' is trying to join session '"
							+ sessionId + "' but was interrupted while waiting to acquire lock: " + e.getMessage();
					log.error(error);
					throw new OpenViduException(Code.ROOM_CLOSED_ERROR_CODE, error);
				}
			}

			// If Recording default layout is COMPOSED_QUICK_START
			Recording.OutputMode defaultOutputMode = kSession.getSessionProperties().defaultOutputMode();
			if (openviduConfig.isRecordingModuleEnabled()
					&& defaultOutputMode.equals(Recording.OutputMode.COMPOSED_QUICK_START)) {
				recordingManager.startComposedQuickStartContainer(kSession);
			}

			if (kSession.isClosed()) {
				log.warn("'{}' is trying to join session '{}' but it is closing", participant.getParticipantPublicId(),
						sessionId);
				throw new OpenViduException(Code.ROOM_CLOSED_ERROR_CODE, "'" + participant.getParticipantPublicId()
						+ "' is trying to join session '" + sessionId + "' but it is closing");
			}

			try {
				if (kSession.joinLeaveLock.tryLock(15, TimeUnit.SECONDS)) {
					try {
						existingParticipants = getParticipants(sessionId);
						kSession.join(participant);
						sessionEventsHandler.onParticipantJoined(participant, sessionId, existingParticipants,
								transactionId, null);
					} finally {
						kSession.joinLeaveLock.unlock();
					}
				} else {
					log.error(
							"Timeout waiting for join-leave Session lock to be available for participant {} of session {} in joinRoom",
							participant.getParticipantPublicId(), sessionId);
					sessionEventsHandler.onParticipantJoined(participant, sessionId, null, transactionId,
							new OpenViduException(Code.GENERIC_ERROR_CODE, "Timeout waiting for Session lock"));
				}
			} catch (InterruptedException e) {
				log.error(
						"InterruptedException waiting for join-leave Session lock to be available for participant {} of session {} in joinRoom",
						participant.getParticipantPublicId(), sessionId);
				sessionEventsHandler.onParticipantJoined(participant, sessionId, null, transactionId,
						new OpenViduException(Code.GENERIC_ERROR_CODE,
								"InterruptedException waiting for Session lock"));
			}
		} catch (OpenViduException e) {
			log.error("PARTICIPANT {}: Error joining/creating session {}", participant.getParticipantPublicId(),
					sessionId, e);
			sessionEventsHandler.onParticipantJoined(participant, sessionId, null, transactionId, e);
		}
	}

	@Override
	public boolean leaveRoom(Participant participant, Integer transactionId, EndReason reason, boolean closeWebSocket) {
		log.info("Request [LEAVE_ROOM] for participant {} of session {} with reason {}",
				participant.getParticipantPublicId(), participant.getSessionId(),
				reason != null ? reason.name() : "NULL");

		boolean sessionClosedByLastParticipant = false;

		KurentoParticipant kParticipant = (KurentoParticipant) participant;
		KurentoSession session = kParticipant.getSession();
		String sessionId = session.getSessionId();

		if (session.isClosed()) {
			log.warn("'{}' is trying to leave from session '{}' but it is closing",
					participant.getParticipantPublicId(), sessionId);
			throw new OpenViduException(Code.ROOM_CLOSED_ERROR_CODE, "'" + participant.getParticipantPublicId()
					+ "' is trying to leave from session '" + sessionId + "' but it is closing");
		}

		try {
			if (session.joinLeaveLock.tryLock(15, TimeUnit.SECONDS)) {
				try {

					session.leave(participant.getParticipantPrivateId(), reason);

					// Update control data structures

					if (sessionidParticipantpublicidParticipant.get(sessionId) != null) {
						Participant p = sessionidParticipantpublicidParticipant.get(sessionId)
								.remove(participant.getParticipantPublicId());

						if (p != null && this.openviduConfig.isTurnadminAvailable()) {
							this.coturnCredentialsService.deleteUser(p.getToken().getTurnCredentials().getUsername());
						}

						// TODO: why is this necessary??
						if (p != null && insecureUsers.containsKey(p.getParticipantPrivateId())) {
							boolean stillParticipant = false;
							for (Session s : sessions.values()) {
								if (!s.isClosed()
										&& (s.getParticipantByPrivateId(p.getParticipantPrivateId()) != null)) {
									stillParticipant = true;
									break;
								}
							}
							if (!stillParticipant) {
								insecureUsers.remove(p.getParticipantPrivateId());
							}
						}
					}

					// Close Session if no more participants

					Set<Participant> remainingParticipants = null;
					try {
						remainingParticipants = getParticipants(sessionId);
					} catch (OpenViduException e) {
						log.info("Possible collision when closing the session '{}' (not found)", sessionId);
						remainingParticipants = Collections.emptySet();
					}
					sessionEventsHandler.onParticipantLeft(participant, sessionId, remainingParticipants, transactionId,
							null, reason);

					if (!EndReason.sessionClosedByServer.equals(reason)) {
						// If session is closed by a call to "DELETE /api/sessions" do NOT stop the
						// recording. Will be stopped after in method
						// "SessionManager.closeSessionAndEmptyCollections"
						if (remainingParticipants.isEmpty()) {
							if (openviduConfig.isRecordingModuleEnabled()
									&& MediaMode.ROUTED.equals(session.getSessionProperties().mediaMode())
									&& (this.recordingManager.sessionIsBeingRecorded(sessionId))) {
								// Start countdown to stop recording. Will be aborted if a Publisher starts
								// before timeout
								log.info(
										"Last participant left. Starting {} seconds countdown for stopping recording of session {}",
										this.openviduConfig.getOpenviduRecordingAutostopTimeout(), sessionId);
								recordingManager.initAutomaticRecordingStopThread(session);
							} else {
								try {
									if (session.closingLock.writeLock().tryLock(15, TimeUnit.SECONDS)) {
										try {
											if (session.isClosed()) {
												return false;
											}
											log.info("No more participants in session '{}', removing it and closing it",
													sessionId);
											this.closeSessionAndEmptyCollections(session, reason, true);
											sessionClosedByLastParticipant = true;
										} finally {
											session.closingLock.writeLock().unlock();
										}
									} else {
										log.error(
												"Timeout waiting for Session {} closing lock to be available for closing as last participant left",
												sessionId);
									}
								} catch (InterruptedException e) {
									log.error(
											"InterruptedException while waiting for Session {} closing lock to be available for closing as last participant left",
											sessionId);
								}
							}
						} else if (remainingParticipants.size() == 1 && openviduConfig.isRecordingModuleEnabled()
								&& MediaMode.ROUTED.equals(session.getSessionProperties().mediaMode())
								&& this.recordingManager.sessionIsBeingRecorded(sessionId)
								&& ProtocolElements.RECORDER_PARTICIPANT_PUBLICID
										.equals(remainingParticipants.iterator().next().getParticipantPublicId())) {
							// RECORDER participant is the last one standing. Start countdown
							log.info(
									"Last participant left. Starting {} seconds countdown for stopping recording of session {}",
									this.openviduConfig.getOpenviduRecordingAutostopTimeout(), sessionId);
							recordingManager.initAutomaticRecordingStopThread(session);

						} else if (remainingParticipants.size() == 1 && openviduConfig.isRecordingModuleEnabled()
								&& MediaMode.ROUTED.equals(session.getSessionProperties().mediaMode())
								&& session.getSessionProperties().defaultOutputMode()
										.equals(Recording.OutputMode.COMPOSED_QUICK_START)
								&& ProtocolElements.RECORDER_PARTICIPANT_PUBLICID
										.equals(remainingParticipants.iterator().next().getParticipantPublicId())) {
							// If no recordings are active in COMPOSED_QUICK_START output mode, stop
							// container
							recordingManager.stopComposedQuickStartContainer(session, reason);
						}
					}

					// Finally close websocket session if required
					if (closeWebSocket) {
						sessionEventsHandler.closeRpcSession(participant.getParticipantPrivateId());
					}

					return sessionClosedByLastParticipant;

				} finally {
					session.joinLeaveLock.unlock();
				}
			} else {
				log.error(
						"Timeout waiting for join-leave Session lock to be available for participant {} of session {} in leaveRoom",
						kParticipant.getParticipantPublicId(), session.getSessionId());
				return false;
			}
		} catch (InterruptedException e) {
			log.error(
					"Timeout waiting for join-leave Session lock to be available for participant {} of session {} in leaveRoom",
					kParticipant.getParticipantPublicId(), session.getSessionId());
			return false;
		}
	}

	/**
	 * Represents a client's request to start streaming her local media to anyone
	 * inside the room. The media elements should have been created using the same
	 * pipeline as the publisher's. The streaming media endpoint situated on the
	 * server can be connected to itself thus realizing what is known as a loopback
	 * connection. The loopback is performed after applying all additional media
	 * elements specified as parameters (in the same order as they appear in the
	 * params list).
	 * <p>
	 * <br/>
	 * <strong>Dev advice:</strong> Send notifications to the existing participants
	 * in the room to inform about the new stream that has been published. Answer to
	 * the peer's request by sending it the SDP response (answer or updated offer)
	 * generated by the WebRTC endpoint on the server.
	 *
	 * @param participant   Participant publishing video
	 * @param MediaOptions  configuration of the stream to publish
	 * @param transactionId identifier of the Transaction
	 * @throws OpenViduException on error
	 */
	@Override
	public void publishVideo(Participant participant, MediaOptions mediaOptions, Integer transactionId)
			throws OpenViduException {

		Set<Participant> participants = null;
		String sdpAnswer = null;

		KurentoMediaOptions kurentoOptions = (KurentoMediaOptions) mediaOptions;
		KurentoParticipant kParticipant = (KurentoParticipant) participant;
		KurentoSession kSession = kParticipant.getSession();
<<<<<<< HEAD
		boolean isTranscodingAllowed = kSession.getSessionProperties().isTranscodingAllowed();
		VideoCodec forcedVideoCodec = kSession.getSessionProperties().forcedVideoCodec();

		log.debug("PARTICIPANT '{}' in Session '{}'  publishing SDP before munging: \n {}",
						participant.getParticipantPublicId(), kSession.getSessionId(), kurentoOptions.sdpOffer);
		// Modify sdp if forced codec is defined and this is not an IP camera
		if (forcedVideoCodec != VideoCodec.NONE && !participant.isIpcam()) {
			String sdpOffer = kurentoOptions.sdpOffer;
			try {
				kurentoOptions.sdpOffer = this.sdpMunging.setCodecPreference(forcedVideoCodec, sdpOffer, true);
				log.debug("PARTICIPANT '{}' in Session '{}' publishing SDP Offer after munging: \n {}",
					participant.getParticipantPublicId(), kSession.getSessionId(), kurentoOptions.sdpOffer);
			} catch (OpenViduException e) {
				String errorMessage = "Error forcing codec: '" + forcedVideoCodec + "', for PARTICIPANT" 
					+ participant.getParticipantPublicId() + "' publishing in Session: '" 
					+ kSession.getSessionId() + "'\nException: " + e.getMessage() + "\nSDP:\n" + sdpAnswer;
				if(!isTranscodingAllowed) {
					throw new OpenViduException(Code.FORCED_CODEC_NOT_FOUND_IN_SDPOFFER, errorMessage);
				}
				log.info("Codec: '" + forcedVideoCodec + "' is not supported for PARTICIPANT: '" + participant.getParticipantPublicId() 
					+ " publishing in Session: '" + kSession.getSessionId() + "'. Transcoding will be allowed");
			}
		}
		
=======
		SdpType sdpType = kurentoOptions.isOffer ? SdpType.OFFER : SdpType.ANSWER;
		boolean isTranscodingAllowed = kSession.getSessionProperties().isTranscodingAllowed();
		VideoCodec forcedVideoCodec = kSession.getSessionProperties().forcedVideoCodec();

		// Modify sdp if forced codec is defined
		if (forcedVideoCodec != VideoCodec.NONE && !participant.isIpcam()) {
			kurentoOptions.sdpOffer = sdpMunging.forceCodec(participant, kurentoOptions.sdpOffer,
					kurentoOptions.isOffer, kSession, true, false, isTranscodingAllowed, forcedVideoCodec);
		}
>>>>>>> 9b5fffe3
		log.debug(
				"Request [PUBLISH_MEDIA] isOffer={} sdp={} "
						+ "loopbackAltSrc={} lpbkConnType={} doLoopback={} rtspUri={} ({})",
				kurentoOptions.isOffer, kurentoOptions.sdpOffer, kurentoOptions.doLoopback, kurentoOptions.rtspUri,
				participant.getParticipantPublicId());

		kParticipant.createPublishingEndpoint(mediaOptions, null);

		/*
		 * for (MediaElement elem : kurentoOptions.mediaElements) {
		 * kurentoParticipant.getPublisher().apply(elem); }
		 */

		KurentoOptions kurentoTokenOptions = participant.getToken().getKurentoOptions();
		if (kurentoOptions.getFilter() != null && kurentoTokenOptions != null) {
			if (kurentoTokenOptions.isFilterAllowed(kurentoOptions.getFilter().getType())) {
				this.applyFilterInPublisher(kParticipant, kurentoOptions.getFilter());
			} else {
				OpenViduException e = new OpenViduException(Code.FILTER_NOT_APPLIED_ERROR_CODE,
						"Error applying filter for publishing user " + participant.getParticipantPublicId()
								+ ". The token has no permissions to apply filter "
								+ kurentoOptions.getFilter().getType());
				log.error("PARTICIPANT {}: Error applying filter. The token has no permissions to apply filter {}",
						participant.getParticipantPublicId(), kurentoOptions.getFilter().getType(), e);
				sessionEventsHandler.onPublishMedia(participant, null, System.currentTimeMillis(),
						kSession.getSessionId(), mediaOptions, sdpAnswer, participants, transactionId, e);
				throw e;
			}
		}
		
		sdpAnswer = kParticipant.publishToRoom(kurentoOptions.sdpOffer, kurentoOptions.doLoopback, false);
		
		if (sdpAnswer == null) {
			OpenViduException e = new OpenViduException(Code.MEDIA_SDP_ERROR_CODE,
					"Error generating SDP response for publishing user " + participant.getParticipantPublicId());
			log.error("PARTICIPANT {}: Error publishing media", participant.getParticipantPublicId(), e);
			sessionEventsHandler.onPublishMedia(participant, null, kParticipant.getPublisher().createdAt(),
					kSession.getSessionId(), mediaOptions, sdpAnswer, participants, transactionId, e);
		}

		if (this.openviduConfig.isRecordingModuleEnabled()
				&& MediaMode.ROUTED.equals(kSession.getSessionProperties().mediaMode())
				&& kSession.getActivePublishers() == 0) {

			// There were no previous publishers in the session

			try {
				if (kSession.recordingLock.tryLock(15, TimeUnit.SECONDS)) {
					try {

						if (RecordingMode.ALWAYS.equals(kSession.getSessionProperties().recordingMode())
								&& !recordingManager.sessionIsBeingRecorded(kSession.getSessionId())
								&& !kSession.recordingManuallyStopped.get()) {
							// Start automatic recording for sessions configured with RecordingMode.ALWAYS
							// that have not been been manually stopped
							new Thread(() -> {
								recordingManager.startRecording(kSession, new RecordingProperties.Builder().name("")
										.outputMode(kSession.getSessionProperties().defaultOutputMode())
										.recordingLayout(kSession.getSessionProperties().defaultRecordingLayout())
										.customLayout(kSession.getSessionProperties().defaultCustomLayout())
										.resolution(/*
													 * kSession.getSessionProperties().defaultRecordingResolution()
													 */"1920x1080").mediaNode(kSession.getMediaNodeId()).build());
							}).start();
						} else if (recordingManager.sessionIsBeingRecorded(kSession.getSessionId())) {
							// Abort automatic recording stop thread for any recorded session in which a
							// user published before timeout
							log.info(
									"Participant {} published before timeout finished. Aborting automatic recording stop",
									participant.getParticipantPublicId());
							boolean stopAborted = recordingManager.abortAutomaticRecordingStopThread(kSession,
									EndReason.automaticStop);
							if (stopAborted) {
								log.info("Automatic recording stopped successfully aborted");
							} else {
								log.info(
										"Automatic recording stopped couldn't be aborted. Recording of session {} has stopped",
										kSession.getSessionId());
							}
						}

					} finally {
						kSession.recordingLock.unlock();
					}
				} else {
					log.error(
							"Timeout waiting for recording Session lock to be available for participant {} of session {} in publishVideo",
							participant.getParticipantPublicId(), kSession.getSessionId());
				}
			} catch (InterruptedException e) {
				log.error(
						"InterruptedException waiting for recording Session lock to be available for participant {} of session {} in publishVideo",
						participant.getParticipantPublicId(), kSession.getSessionId());
			}

		}

		participant.setPublishedAt(new Timestamp(System.currentTimeMillis()).getTime());
		kSession.newPublisher(participant);

		participants = kParticipant.getSession().getParticipants();

		if (sdpAnswer != null) {
			log.debug("SDP Answer for publishing PARTICIPANT {}: {}", participant.getParticipantPublicId(), sdpAnswer);
			sessionEventsHandler.onPublishMedia(participant, participant.getPublisherStreamId(),
					kParticipant.getPublisher().createdAt(), kSession.getSessionId(), mediaOptions, sdpAnswer,
					participants, transactionId, null);
		}
	}

	@Override
	public void unpublishVideo(Participant participant, Participant moderator, Integer transactionId,
			EndReason reason) {
		try {
			KurentoParticipant kParticipant = (KurentoParticipant) participant;
			KurentoSession session = kParticipant.getSession();

			log.debug("Request [UNPUBLISH_MEDIA] ({})", participant.getParticipantPublicId());
			if (!participant.isStreaming()) {
				log.warn(
						"PARTICIPANT {}: Requesting to unpublish video of user {} "
								+ "in session {} but user is not streaming media",
						moderator != null ? moderator.getParticipantPublicId() : participant.getParticipantPublicId(),
						participant.getParticipantPublicId(), session.getSessionId());
				throw new OpenViduException(Code.USER_NOT_STREAMING_ERROR_CODE,
						"Participant '" + participant.getParticipantPublicId() + "' is not streaming media");
			}
			kParticipant.unpublishMedia(reason, null);
			session.cancelPublisher(participant, reason);

			Set<Participant> participants = session.getParticipants();

			sessionEventsHandler.onUnpublishMedia(participant, participants, moderator, transactionId, null, reason);

		} catch (OpenViduException e) {
			log.warn("PARTICIPANT {}: Error unpublishing media", participant.getParticipantPublicId(), e);
			sessionEventsHandler.onUnpublishMedia(participant, new HashSet<>(Arrays.asList(participant)), moderator,
					transactionId, e, null);
		}
	}

	@Override
	public void prepareSubscription(Participant participant, String senderPublicId, boolean reconnect,
			Integer transactionId) {
		String sdpOffer = null;
		Session session = null;
		try {

			KurentoParticipant kParticipant = (KurentoParticipant) participant;
			session = ((KurentoParticipant) participant).getSession();
			Participant senderParticipant = session.getParticipantByPublicId(senderPublicId);

			if (senderParticipant == null) {
				log.warn(
						"PARTICIPANT {}: Requesting to recv media from user {} "
								+ "in session {} but user could not be found",
						participant.getParticipantPublicId(), senderPublicId, session.getSessionId());
				throw new OpenViduException(Code.USER_NOT_FOUND_ERROR_CODE,
						"User '" + senderPublicId + " not found in session '" + session.getSessionId() + "'");
			}
			if (!senderParticipant.isStreaming()) {
				log.warn(
						"PARTICIPANT {}: Requesting to recv media from user {} "
								+ "in session {} but user is not streaming media",
						participant.getParticipantPublicId(), senderPublicId, session.getSessionId());
				throw new OpenViduException(Code.USER_NOT_STREAMING_ERROR_CODE,
						"User '" + senderPublicId + " not streaming media in session '" + session.getSessionId() + "'");
			}

			if (reconnect) {
				kParticipant.cancelReceivingMedia(((KurentoParticipant) senderParticipant), null, true);
			}

			sdpOffer = kParticipant.prepareReceiveMediaFrom(senderParticipant);
			VideoCodec forcedVideoCodec = session.getSessionProperties().forcedVideoCodec();
			boolean isTranscodingAllowed = session.getSessionProperties().isTranscodingAllowed();
			
			if (forcedVideoCodec != VideoCodec.NONE) {
				try {
					log.debug("PARTICIPANT '{}' in Session '{}' SDP Offer before munging: \n {}",
						participant.getParticipantPublicId(), session.getSessionId(), sdpOffer);
					sdpOffer = this.sdpMunging.setCodecPreference(forcedVideoCodec, sdpOffer, false);
					if (forcedVideoCodec == VideoCodec.H264) {
						sdpOffer = this.sdpMunging.setfmtpH264(sdpOffer);
					}
				} catch (OpenViduException e) {
					String errorMessage = "Error forcing codec: '" + forcedVideoCodec + "', for PARTICIPANT: '" 
						+ participant.getParticipantPublicId() + "' subscribing in Session: '" 
						+ session.getSessionId() + "'\nException: " + e.getMessage() + "\nSDP:\n" + sdpOffer;
					
					if(!isTranscodingAllowed) {
						throw new OpenViduException(Code.FORCED_CODEC_NOT_FOUND_IN_SDPOFFER, errorMessage);
					}
					log.info("Codec: '" + forcedVideoCodec + "' is not supported for PARTICIPANT: '" + participant.getParticipantPublicId() 
						+ " subscribing in Session: '" + session.getSessionId() + "'. Transcoding will be allowed");
				}
			}
			log.debug("Request [SUBSCRIBE] remoteParticipant={} sdpOffer={} ({})", senderPublicId, sdpOffer,
					participant.getParticipantPublicId());
					
			if (sdpOffer == null) {
				throw new OpenViduException(Code.MEDIA_SDP_ERROR_CODE, "Unable to generate SDP offer when subscribing '"
						+ participant.getParticipantPublicId() + "' to '" + senderPublicId + "'");
			}
		} catch (OpenViduException e) {
			log.error("PARTICIPANT {}: Error preparing subscription to {}", participant.getParticipantPublicId(),
					senderPublicId, e);
			sessionEventsHandler.onPrepareSubscription(participant, session, null, transactionId, e);
		}
		if (sdpOffer != null) {
			sessionEventsHandler.onPrepareSubscription(participant, session, sdpOffer, transactionId, null);
		}
	}

	@Override
	public void subscribe(Participant participant, String senderName, String sdpAnswer, Integer transactionId) {
		Session session = null;
		try {
			log.debug("Request [SUBSCRIBE] remoteParticipant={} sdpAnswer={} ({})", senderName, sdpAnswer,
					participant.getParticipantPublicId());

			KurentoParticipant kParticipant = (KurentoParticipant) participant;
			session = ((KurentoParticipant) participant).getSession();
			Participant senderParticipant = session.getParticipantByPublicId(senderName);
			boolean isTranscodingAllowed = session.getSessionProperties().isTranscodingAllowed();
			VideoCodec forcedVideoCodec = session.getSessionProperties().forcedVideoCodec();
<<<<<<< HEAD
			
			log.debug("PARTICIPANT '{}' subscribing in Session '{}' SDP Answer before munging: \n {}",
				participant.getParticipantPublicId(), session.getSessionId(), sdpAnswer);
			// Modify sdp if forced codec is defined
			if (forcedVideoCodec != VideoCodec.NONE) {
				try {
					sdpAnswer = this.sdpMunging.setCodecPreference(forcedVideoCodec, sdpAnswer, true);
					log.debug("PARTICIPANT '{}' subscribing in Session '{}' SDP Answer after munging: \n {}",
						participant.getParticipantPublicId(), session.getSessionId(), sdpAnswer);	
				} catch (OpenViduException e) {
					String errorMessage = "Error forcing codec: '" + forcedVideoCodec + "', for PARTICIPANT: '" 
						+ participant.getParticipantPublicId() + "' subscribing in Session: '" 
						+ session.getSessionId() + "'\nException: " + e.getMessage() + "\nSDP:\n" + sdpAnswer;
					
					if(!isTranscodingAllowed) {
						throw new OpenViduException(Code.FORCED_CODEC_NOT_FOUND_IN_SDPOFFER, errorMessage);
					}
					log.info("Codec: '" + forcedVideoCodec + "' is not supported for PARTICIPANT: '" + participant.getParticipantPublicId() 
						+ " subscribing in Session: '" + session.getSessionId() + "'. Transcoding will be allowed");
				}
			}
			
=======

			// Modify sdp if forced codec is defined
			if (forcedVideoCodec != VideoCodec.NONE && !participant.isIpcam()) {
				sdpOffer = sdpMunging.forceCodec(participant, sdpOffer, true, session, false, false,
						isTranscodingAllowed, forcedVideoCodec);
			}
>>>>>>> 9b5fffe3

			if (senderParticipant == null) {
				log.warn(
						"PARTICIPANT {}: Requesting to recv media from user {} "
								+ "in session {} but user could not be found",
						participant.getParticipantPublicId(), senderName, session.getSessionId());
				throw new OpenViduException(Code.USER_NOT_FOUND_ERROR_CODE,
						"User '" + senderName + " not found in session '" + session.getSessionId() + "'");
			}
			if (!senderParticipant.isStreaming()) {
				log.warn(
						"PARTICIPANT {}: Requesting to recv media from user {} "
								+ "in session {} but user is not streaming media",
						participant.getParticipantPublicId(), senderName, session.getSessionId());
				throw new OpenViduException(Code.USER_NOT_STREAMING_ERROR_CODE,
						"User '" + senderName + " not streaming media in session '" + session.getSessionId() + "'");
			}

			kParticipant.receiveMediaFrom(senderParticipant, sdpAnswer, false);
			sessionEventsHandler.onSubscribe(participant, session, transactionId, null);
		} catch (OpenViduException e) {
			log.error("PARTICIPANT {}: Error subscribing to {}", participant.getParticipantPublicId(), senderName, e);
<<<<<<< HEAD
			sessionEventsHandler.onSubscribe(participant, session, transactionId, e);
=======
			sessionEventsHandler.onSubscribe(participant, session, null, transactionId, e);
		}
		if (sdpAnswer != null) {
			log.debug("SDP Answer for subscribing PARTICIPANT {}: {}", participant.getParticipantPublicId(), sdpAnswer);
			sessionEventsHandler.onSubscribe(participant, session, sdpAnswer, transactionId, null);
>>>>>>> 9b5fffe3
		}
	}

	@Override
	public void unsubscribe(Participant participant, String senderName, Integer transactionId) {
		log.debug("Request [UNSUBSCRIBE] remoteParticipant={} ({})", senderName, participant.getParticipantPublicId());

		KurentoParticipant kParticipant = (KurentoParticipant) participant;
		Session session = ((KurentoParticipant) participant).getSession();
		Participant sender = session.getParticipantByPublicId(senderName);

		if (sender == null) {
			log.warn(
					"PARTICIPANT {}: Requesting to unsubscribe from user {} "
							+ "in session {} but user could not be found",
					participant.getParticipantPublicId(), senderName, session.getSessionId());
			throw new OpenViduException(Code.USER_NOT_FOUND_ERROR_CODE,
					"User " + senderName + " not found in session " + session.getSessionId());
		}

		kParticipant.cancelReceivingMedia((KurentoParticipant) sender, EndReason.unsubscribe, false);

		sessionEventsHandler.onUnsubscribe(participant, transactionId, null);
	}

	@Override
	public void streamPropertyChanged(Participant participant, Integer transactionId, String streamId, String property,
			JsonElement newValue, String reason) {
		KurentoParticipant kParticipant = (KurentoParticipant) participant;
		streamId = kParticipant.getPublisherStreamId();
		KurentoMediaOptions streamProperties = (KurentoMediaOptions) kParticipant.getPublisherMediaOptions();

		Boolean hasAudio = streamProperties.hasAudio();
		Boolean hasVideo = streamProperties.hasVideo();
		Boolean audioActive = streamProperties.isAudioActive();
		Boolean videoActive = streamProperties.isVideoActive();
		String typeOfVideo = streamProperties.getTypeOfVideo();
		Integer frameRate = streamProperties.getFrameRate();
		String videoDimensions = streamProperties.getVideoDimensions();
		KurentoFilter filter = streamProperties.getFilter();

		switch (property) {
		case "audioActive":
			audioActive = newValue.getAsBoolean();
			break;
		case "videoActive":
			videoActive = newValue.getAsBoolean();
			break;
		case "videoDimensions":
			videoDimensions = newValue.getAsString();
			break;
		}

		kParticipant.setPublisherMediaOptions(new KurentoMediaOptions(hasAudio, hasVideo, audioActive, videoActive,
				typeOfVideo, frameRate, videoDimensions, filter, streamProperties));

		sessionEventsHandler.onStreamPropertyChanged(participant, transactionId,
				kParticipant.getSession().getParticipants(), streamId, property, newValue, reason);
	}

	@Override
	public void onIceCandidate(Participant participant, String endpointName, String candidate, int sdpMLineIndex,
			String sdpMid, Integer transactionId) {
		try {
			KurentoParticipant kParticipant = (KurentoParticipant) participant;
			log.debug("Request [ICE_CANDIDATE] endpoint={} candidate={} " + "sdpMLineIdx={} sdpMid={} ({})",
					endpointName, candidate, sdpMLineIndex, sdpMid, participant.getParticipantPublicId());
			kParticipant.addIceCandidate(endpointName, new IceCandidate(candidate, sdpMid, sdpMLineIndex));
			sessionEventsHandler.onRecvIceCandidate(participant, transactionId, null);
		} catch (OpenViduException e) {
			log.error("PARTICIPANT {}: Error receiving ICE " + "candidate (epName={}, candidate={})",
					participant.getParticipantPublicId(), endpointName, candidate, e);
			sessionEventsHandler.onRecvIceCandidate(participant, transactionId, e);
		}
	}

	/**
	 * Creates a session with the already existing not-active session in the
	 * indicated KMS, if it doesn't already exist
	 * 
	 * @throws OpenViduException in case of error while creating the session
	 */
	public KurentoSession createSession(Session sessionNotActive, Kms kms) throws OpenViduException {
		KurentoSession session = (KurentoSession) sessions.get(sessionNotActive.getSessionId());
		if (session != null) {
			throw new OpenViduException(Code.ROOM_CANNOT_BE_CREATED_ERROR_CODE,
					"Session '" + session.getSessionId() + "' already exists");
		}
		session = new KurentoSession(sessionNotActive, kms, kurentoSessionEventsHandler, kurentoEndpointConfig);

		KurentoSession oldSession = (KurentoSession) sessions.putIfAbsent(session.getSessionId(), session);
		sessionsNotActive.remove(session.getSessionId());
		if (oldSession != null) {
			log.warn("Session '{}' has just been created by another thread", session.getSessionId());
			return oldSession;
		}

		// Also associate the KurentoSession with the Kms
		kms.addKurentoSession(session);

		log.info("No session '{}' exists yet. Created one on KMS '{}' with ip '{}'", session.getSessionId(),
				kms.getId(), kms.getIp());

		sessionEventsHandler.onSessionCreated(session);
		return session;
	}

	@Override
	public boolean evictParticipant(Participant evictedParticipant, Participant moderator, Integer transactionId,
			EndReason reason) throws OpenViduException {

		boolean sessionClosedByLastParticipant = false;

		if (evictedParticipant != null) {
			KurentoParticipant kParticipant = (KurentoParticipant) evictedParticipant;
			Set<Participant> participants = kParticipant.getSession().getParticipants();
			sessionClosedByLastParticipant = this.leaveRoom(kParticipant, null, reason, false);
			this.sessionEventsHandler.onForceDisconnect(moderator, evictedParticipant, participants, transactionId,
					null, reason);
			sessionEventsHandler.closeRpcSession(evictedParticipant.getParticipantPrivateId());
		} else {
			if (moderator != null && transactionId != null) {
				this.sessionEventsHandler.onForceDisconnect(moderator, evictedParticipant,
						new HashSet<>(Arrays.asList(moderator)), transactionId,
						new OpenViduException(Code.USER_NOT_FOUND_ERROR_CODE,
								"Connection not found when calling 'forceDisconnect'"),
						null);
			}
		}

		return sessionClosedByLastParticipant;
	}

	@Override
	public KurentoMediaOptions generateMediaOptions(Request<JsonObject> request) throws OpenViduException {

		String sdpOffer = RpcHandler.getStringParam(request, ProtocolElements.PUBLISHVIDEO_SDPOFFER_PARAM);
		boolean hasAudio = RpcHandler.getBooleanParam(request, ProtocolElements.PUBLISHVIDEO_HASAUDIO_PARAM);
		boolean hasVideo = RpcHandler.getBooleanParam(request, ProtocolElements.PUBLISHVIDEO_HASVIDEO_PARAM);

		Boolean audioActive = null, videoActive = null;
		String typeOfVideo = null, videoDimensions = null;
		Integer frameRate = null;
		KurentoFilter kurentoFilter = null;

		try {
			audioActive = RpcHandler.getBooleanParam(request, ProtocolElements.PUBLISHVIDEO_AUDIOACTIVE_PARAM);
		} catch (RuntimeException noParameterFound) {
		}
		try {
			videoActive = RpcHandler.getBooleanParam(request, ProtocolElements.PUBLISHVIDEO_VIDEOACTIVE_PARAM);
		} catch (RuntimeException noParameterFound) {
		}
		try {
			typeOfVideo = RpcHandler.getStringParam(request, ProtocolElements.PUBLISHVIDEO_TYPEOFVIDEO_PARAM);
		} catch (RuntimeException noParameterFound) {
		}
		try {
			videoDimensions = RpcHandler.getStringParam(request, ProtocolElements.PUBLISHVIDEO_VIDEODIMENSIONS_PARAM);
		} catch (RuntimeException noParameterFound) {
		}
		try {
			frameRate = RpcHandler.getIntParam(request, ProtocolElements.PUBLISHVIDEO_FRAMERATE_PARAM);
		} catch (RuntimeException noParameterFound) {
		}
		try {
			JsonObject kurentoFilterJson = (JsonObject) RpcHandler.getParam(request,
					ProtocolElements.PUBLISHVIDEO_KURENTOFILTER_PARAM);
			if (kurentoFilterJson != null) {
				try {
					kurentoFilter = new KurentoFilter(kurentoFilterJson.get("type").getAsString(),
							kurentoFilterJson.get("options").getAsJsonObject());
				} catch (Exception e) {
					throw new OpenViduException(Code.FILTER_NOT_APPLIED_ERROR_CODE,
							"'filter' parameter wrong:" + e.getMessage());
				}
			}
		} catch (OpenViduException e) {
			throw e;
		} catch (RuntimeException noParameterFound) {
		}

		boolean doLoopback = RpcHandler.getBooleanParam(request, ProtocolElements.PUBLISHVIDEO_DOLOOPBACK_PARAM);

		return new KurentoMediaOptions(true, sdpOffer, hasAudio, hasVideo, audioActive, videoActive, typeOfVideo,
				frameRate, videoDimensions, kurentoFilter, doLoopback);
	}

	@Override
	public boolean unpublishStream(Session session, String streamId, Participant moderator, Integer transactionId,
			EndReason reason) {
		String participantPrivateId = ((KurentoSession) session).getParticipantPrivateIdFromStreamId(streamId);
		if (participantPrivateId != null) {
			Participant participant = this.getParticipant(participantPrivateId);
			if (participant != null) {
				if (participant.isIpcam()) {
					throw new OpenViduException(Code.USER_GENERIC_ERROR_CODE, "Stream '" + streamId
							+ " belonging to an IPCAM participant cannot be unpublished. IPCAM streams can only be unpublished by forcing the disconnection of the IPCAM connection");
				}
				this.unpublishVideo(participant, moderator, transactionId, reason);
				return true;
			} else {
				return false;
			}
		} else {
			return false;
		}
	}

	@Override
	public void applyFilter(Session session, String streamId, String filterType, JsonObject filterOptions,
			Participant moderator, Integer transactionId, String filterReason) {
		String participantPrivateId = ((KurentoSession) session).getParticipantPrivateIdFromStreamId(streamId);
		if (participantPrivateId != null) {
			Participant publisher = this.getParticipant(participantPrivateId);
			moderator = (moderator != null
					&& publisher.getParticipantPublicId().equals(moderator.getParticipantPublicId())) ? null
							: moderator;
			log.debug("Request [APPLY_FILTER] over stream [{}] for reason [{}]", streamId, filterReason);
			KurentoParticipant kParticipantPublisher = (KurentoParticipant) publisher;
			if (!publisher.isStreaming()) {
				log.warn(
						"PARTICIPANT {}: Requesting to applyFilter to user {} "
								+ "in session {} but user is not streaming media",
						moderator != null ? moderator.getParticipantPublicId() : publisher.getParticipantPublicId(),
						publisher.getParticipantPublicId(), session.getSessionId());
				throw new OpenViduException(Code.USER_NOT_STREAMING_ERROR_CODE,
						"User '" + publisher.getParticipantPublicId() + " not streaming media in session '"
								+ session.getSessionId() + "'");
			} else if (kParticipantPublisher.getPublisher().getFilter() != null) {
				log.warn(
						"PARTICIPANT {}: Requesting to applyFilter to user {} "
								+ "in session {} but user already has a filter",
						moderator != null ? moderator.getParticipantPublicId() : publisher.getParticipantPublicId(),
						publisher.getParticipantPublicId(), session.getSessionId());
				throw new OpenViduException(Code.EXISTING_FILTER_ALREADY_APPLIED_ERROR_CODE,
						"User '" + publisher.getParticipantPublicId() + " already has a filter applied in session '"
								+ session.getSessionId() + "'");
			} else {
				try {
					KurentoFilter filter = new KurentoFilter(filterType, filterOptions);
					this.applyFilterInPublisher(kParticipantPublisher, filter);
					Set<Participant> participants = kParticipantPublisher.getSession().getParticipants();
					sessionEventsHandler.onFilterChanged(publisher, moderator, transactionId, participants, streamId,
							filter, null, filterReason);
				} catch (OpenViduException e) {
					log.warn("PARTICIPANT {}: Error applying filter", publisher.getParticipantPublicId(), e);
					sessionEventsHandler.onFilterChanged(publisher, moderator, transactionId, new HashSet<>(), streamId,
							null, e, "");
				}
			}

			log.info("State of filter for participant {}: {}", publisher.getParticipantPublicId(),
					((KurentoParticipant) publisher).getPublisher().filterCollectionsToString());

		} else {
			log.warn("PARTICIPANT {}: Requesting to applyFilter to stream {} "
					+ "in session {} but the owner cannot be found", streamId, session.getSessionId());
			throw new OpenViduException(Code.USER_NOT_FOUND_ERROR_CODE,
					"Owner of stream '" + streamId + "' not found in session '" + session.getSessionId() + "'");
		}
	}

	@Override
	public void removeFilter(Session session, String streamId, Participant moderator, Integer transactionId,
			String filterReason) {
		String participantPrivateId = ((KurentoSession) session).getParticipantPrivateIdFromStreamId(streamId);
		if (participantPrivateId != null) {
			Participant participant = this.getParticipant(participantPrivateId);
			log.debug("Request [REMOVE_FILTER] over stream [{}] for reason [{}]", streamId, filterReason);
			KurentoParticipant kParticipant = (KurentoParticipant) participant;
			if (!participant.isStreaming()) {
				log.warn(
						"PARTICIPANT {}: Requesting to removeFilter to user {} "
								+ "in session {} but user is not streaming media",
						moderator != null ? moderator.getParticipantPublicId() : participant.getParticipantPublicId(),
						participant.getParticipantPublicId(), session.getSessionId());
				throw new OpenViduException(Code.USER_NOT_STREAMING_ERROR_CODE,
						"User '" + participant.getParticipantPublicId() + " not streaming media in session '"
								+ session.getSessionId() + "'");
			} else if (kParticipant.getPublisher().getFilter() == null) {
				log.warn(
						"PARTICIPANT {}: Requesting to removeFilter to user {} "
								+ "in session {} but user does NOT have a filter",
						moderator != null ? moderator.getParticipantPublicId() : participant.getParticipantPublicId(),
						participant.getParticipantPublicId(), session.getSessionId());
				throw new OpenViduException(Code.FILTER_NOT_APPLIED_ERROR_CODE,
						"User '" + participant.getParticipantPublicId() + " has no filter applied in session '"
								+ session.getSessionId() + "'");
			} else {
				this.removeFilterInPublisher(kParticipant);
				Set<Participant> participants = kParticipant.getSession().getParticipants();
				sessionEventsHandler.onFilterChanged(participant, moderator, transactionId, participants, streamId,
						null, null, filterReason);
			}

			log.info("State of filter for participant {}: {}", kParticipant.getParticipantPublicId(),
					kParticipant.getPublisher().filterCollectionsToString());

		} else {
			log.warn("PARTICIPANT {}: Requesting to removeFilter to stream {} "
					+ "in session {} but the owner cannot be found", streamId, session.getSessionId());
			throw new OpenViduException(Code.USER_NOT_FOUND_ERROR_CODE,
					"Owner of stream '" + streamId + "' not found in session '" + session.getSessionId() + "'");
		}
	}

	@Override
	public void execFilterMethod(Session session, String streamId, String filterMethod, JsonObject filterParams,
			Participant moderator, Integer transactionId, String filterReason) {
		String participantPrivateId = ((KurentoSession) session).getParticipantPrivateIdFromStreamId(streamId);
		if (participantPrivateId != null) {
			Participant participant = this.getParticipant(participantPrivateId);
			log.debug("Request [EXEC_FILTER_MTEHOD] over stream [{}] for reason [{}]", streamId, filterReason);
			KurentoParticipant kParticipant = (KurentoParticipant) participant;
			if (!participant.isStreaming()) {
				log.warn(
						"PARTICIPANT {}: Requesting to execFilterMethod to user {} "
								+ "in session {} but user is not streaming media",
						moderator != null ? moderator.getParticipantPublicId() : participant.getParticipantPublicId(),
						participant.getParticipantPublicId(), session.getSessionId());
				throw new OpenViduException(Code.USER_NOT_STREAMING_ERROR_CODE,
						"User '" + participant.getParticipantPublicId() + " not streaming media in session '"
								+ session.getSessionId() + "'");
			} else if (kParticipant.getPublisher().getFilter() == null) {
				log.warn(
						"PARTICIPANT {}: Requesting to execFilterMethod to user {} "
								+ "in session {} but user does NOT have a filter",
						moderator != null ? moderator.getParticipantPublicId() : participant.getParticipantPublicId(),
						participant.getParticipantPublicId(), session.getSessionId());
				throw new OpenViduException(Code.FILTER_NOT_APPLIED_ERROR_CODE,
						"User '" + participant.getParticipantPublicId() + " has no filter applied in session '"
								+ session.getSessionId() + "'");
			} else {
				KurentoFilter updatedFilter = this.execFilterMethodInPublisher(kParticipant, filterMethod,
						filterParams);
				Set<Participant> participants = kParticipant.getSession().getParticipants();
				sessionEventsHandler.onFilterChanged(participant, moderator, transactionId, participants, streamId,
						updatedFilter, null, filterReason);
			}
		} else {
			log.warn("PARTICIPANT {}: Requesting to removeFilter to stream {} "
					+ "in session {} but the owner cannot be found", streamId, session.getSessionId());
			throw new OpenViduException(Code.USER_NOT_FOUND_ERROR_CODE,
					"Owner of stream '" + streamId + "' not found in session '" + session.getSessionId() + "'");
		}
	}

	@Override
	public void addFilterEventListener(Session session, Participant userSubscribing, String streamId, String eventType)
			throws OpenViduException {
		String publisherPrivateId = ((KurentoSession) session).getParticipantPrivateIdFromStreamId(streamId);
		if (publisherPrivateId != null) {
			log.debug("Request [ADD_FILTER_LISTENER] over stream [{}]", streamId);
			KurentoParticipant kParticipantPublishing = (KurentoParticipant) this.getParticipant(publisherPrivateId);
			KurentoParticipant kParticipantSubscribing = (KurentoParticipant) userSubscribing;
			if (!kParticipantPublishing.isStreaming()) {
				log.warn(
						"PARTICIPANT {}: Requesting to addFilterEventListener to stream {} "
								+ "in session {} but the publisher is not streaming media",
						userSubscribing.getParticipantPublicId(), streamId, session.getSessionId());
				throw new OpenViduException(Code.USER_NOT_STREAMING_ERROR_CODE,
						"User '" + kParticipantPublishing.getParticipantPublicId() + " not streaming media in session '"
								+ session.getSessionId() + "'");
			} else if (kParticipantPublishing.getPublisher().getFilter() == null) {
				log.warn(
						"PARTICIPANT {}: Requesting to addFilterEventListener to user {} "
								+ "in session {} but user does NOT have a filter",
						kParticipantSubscribing.getParticipantPublicId(),
						kParticipantPublishing.getParticipantPublicId(), session.getSessionId());
				throw new OpenViduException(Code.FILTER_NOT_APPLIED_ERROR_CODE,
						"User '" + kParticipantPublishing.getParticipantPublicId()
								+ " has no filter applied in session '" + session.getSessionId() + "'");
			} else {
				try {
					this.addFilterEventListenerInPublisher(kParticipantPublishing, eventType);
					kParticipantPublishing.getPublisher().addParticipantAsListenerOfFilterEvent(eventType,
							userSubscribing.getParticipantPublicId());
				} catch (OpenViduException e) {
					throw e;
				}
			}

			log.info("State of filter for participant {}: {}", kParticipantPublishing.getParticipantPublicId(),
					kParticipantPublishing.getPublisher().filterCollectionsToString());

		} else {
			throw new OpenViduException(Code.USER_NOT_FOUND_ERROR_CODE,
					"Not user found for streamId '" + streamId + "' in session '" + session.getSessionId() + "'");
		}
	}

	@Override
	public void removeFilterEventListener(Session session, Participant subscriber, String streamId, String eventType)
			throws OpenViduException {
		String participantPrivateId = ((KurentoSession) session).getParticipantPrivateIdFromStreamId(streamId);
		if (participantPrivateId != null) {
			log.debug("Request [REMOVE_FILTER_LISTENER] over stream [{}]", streamId);
			Participant participantPublishing = this.getParticipant(participantPrivateId);
			KurentoParticipant kParticipantPublishing = (KurentoParticipant) participantPublishing;
			if (!participantPublishing.isStreaming()) {
				log.warn(
						"PARTICIPANT {}: Requesting to removeFilterEventListener to stream {} "
								+ "in session {} but user is not streaming media",
						subscriber.getParticipantPublicId(), streamId, session.getSessionId());
				throw new OpenViduException(Code.USER_NOT_STREAMING_ERROR_CODE,
						"User '" + participantPublishing.getParticipantPublicId() + " not streaming media in session '"
								+ session.getSessionId() + "'");
			} else if (kParticipantPublishing.getPublisher().getFilter() == null) {
				log.warn(
						"PARTICIPANT {}: Requesting to removeFilterEventListener to user {} "
								+ "in session {} but user does NOT have a filter",
						subscriber.getParticipantPublicId(), participantPublishing.getParticipantPublicId(),
						session.getSessionId());
				throw new OpenViduException(Code.FILTER_NOT_APPLIED_ERROR_CODE,
						"User '" + participantPublishing.getParticipantPublicId()
								+ " has no filter applied in session '" + session.getSessionId() + "'");
			} else {
				try {
					PublisherEndpoint pub = kParticipantPublishing.getPublisher();
					if (pub.removeParticipantAsListenerOfFilterEvent(eventType, subscriber.getParticipantPublicId())) {
						// If there are no more participants listening to the event remove the event
						// from the GenericMediaElement
						this.removeFilterEventListenerInPublisher(kParticipantPublishing, eventType);
					}
				} catch (OpenViduException e) {
					throw e;
				}
			}

			log.info("State of filter for participant {}: {}", kParticipantPublishing.getParticipantPublicId(),
					kParticipantPublishing.getPublisher().filterCollectionsToString());

		}
	}

	@Override
	/* Protected by Session.closingLock.readLock */
	public Participant publishIpcam(Session session, MediaOptions mediaOptions,
			ConnectionProperties connectionProperties) throws Exception {
		final String sessionId = session.getSessionId();
		final KurentoMediaOptions kMediaOptions = (KurentoMediaOptions) mediaOptions;

		// Generate the location for the IpCam
		GeoLocation location = null;
		URL url = null;
		String protocol = null;
		try {
			Pattern pattern = Pattern.compile("^(file|rtsp)://");
			Matcher matcher = pattern.matcher(kMediaOptions.rtspUri);
			if (matcher.find()) {
				protocol = matcher.group(0).replaceAll("://$", "");
			} else {
				throw new MalformedURLException();
			}
			String parsedUrl = kMediaOptions.rtspUri.replaceAll("^.*?://", "http://");
			url = new URL(parsedUrl);
		} catch (Exception e) {
			throw new MalformedURLException();
		}

		try {
			location = this.geoLocationByIp.getLocationByIp(InetAddress.getByName(url.getHost()));
		} catch (IOException e) {
			e.printStackTrace();
			location = null;
		} catch (Exception e) {
			log.warn("Error getting address location: {}", e.getMessage());
			location = null;
		}

		String rtspConnectionId = kMediaOptions.getTypeOfVideo() + "_" + protocol + "_"
				+ RandomStringUtils.randomAlphanumeric(4).toUpperCase() + "_" + url.getHost()
				+ (url.getPort() != -1 ? (":" + url.getPort()) : "") + url.getPath();
		rtspConnectionId = rtspConnectionId.replace("/", "_").replace("-", "").replace(".", "_").replace(":", "_");
		rtspConnectionId = IdentifierPrefixes.IPCAM_ID + rtspConnectionId;

		// Store a "fake" participant for the IpCam connection
		this.newInsecureParticipant(rtspConnectionId);
		String token = IdentifierPrefixes.TOKEN_ID + RandomStringUtils.randomAlphabetic(1).toUpperCase()
				+ RandomStringUtils.randomAlphanumeric(15);

		this.newTokenForInsecureUser(session, token, connectionProperties);
		final Token tokenObj = session.consumeToken(token);

		Participant ipcamParticipant = this.newIpcamParticipant(sessionId, rtspConnectionId, tokenObj, location,
				mediaOptions.getTypeOfVideo());

		// Store a "fake" final user for the IpCam connection
		final String finalUserId = rtspConnectionId;
		this.sessionidFinalUsers.get(sessionId).computeIfAbsent(finalUserId, k -> {
			return new FinalUser(finalUserId, sessionId, ipcamParticipant);
		}).addConnectionIfAbsent(ipcamParticipant);

		// Join the participant to the session
		this.joinRoom(ipcamParticipant, sessionId, null);

		// Publish the IpCam stream into the session
		KurentoParticipant kParticipant = (KurentoParticipant) this.getParticipant(rtspConnectionId);
		kParticipant.deleteIpcamProperties();

		this.publishVideo(kParticipant, mediaOptions, null);
		return kParticipant;
	}

	@Override
	public void reconnectStream(Participant participant, String streamId, String sdpString, Integer transactionId) {

		KurentoParticipant kParticipant = (KurentoParticipant) participant;
		KurentoSession kSession = kParticipant.getSession();
		boolean isPublisher = streamId.equals(participant.getPublisherStreamId());
		boolean isTranscodingAllowed = kSession.getSessionProperties().isTranscodingAllowed();
		VideoCodec forcedVideoCodec = kSession.getSessionProperties().forcedVideoCodec();
<<<<<<< HEAD
		
		log.debug("PARTICIPANT '{}' in Session '{}'  reconnecting SDP before munging: \n {}",
						participant.getParticipantPublicId(), kSession.getSessionId(), sdpString);
		// Modify sdp if forced codec is defined
		if (forcedVideoCodec != VideoCodec.NONE) {
			try {
				sdpString = sdpMunging.setCodecPreference(forcedVideoCodec, sdpString, true);
				log.debug("PARTICIPANT '{}' in Session '{}'  reconnecting SDP after munging: \n {}",
						participant.getParticipantPublicId(), kSession.getSessionId(), sdpString);
			} catch (OpenViduException e) {
				String errorMessage = "Error in reconnect and forcing codec: '" + forcedVideoCodec + "', for PARTICIPANT: '" 
						+ participant.getParticipantPublicId() + "' " + (isPublisher ? "publishing" : "subscribing") 
						+ " in Session: '"  + kSession.getSessionId() + "'\nException: " 
						+ e.getMessage() + "\nSDP:\n" + sdpString;	
				if(!isTranscodingAllowed) {
					throw new OpenViduException(Code.FORCED_CODEC_NOT_FOUND_IN_SDPOFFER, errorMessage);
				}	
				log.info("Codec: '" + forcedVideoCodec + "' is not supported for PARTICIPANT: '" + participant.getParticipantPublicId() 
					+ "' " + (isPublisher ? "publishing" : "subscribing") + " in Session: '" + kSession.getSessionId() + "'. Transcoding will be allowed");
			}
=======

		// Modify sdp if forced codec is defined
		if (forcedVideoCodec != VideoCodec.NONE && !participant.isIpcam()) {
			sdpOffer = sdpMunging.forceCodec(participant, sdpOffer, true, kSession, isPublisher, true,
					isTranscodingAllowed, forcedVideoCodec);
>>>>>>> 9b5fffe3
		}

		if (isPublisher) {

			// Reconnect publisher
			final KurentoMediaOptions kurentoOptions = (KurentoMediaOptions) kParticipant.getPublisher()
					.getMediaOptions();

			// 1) Disconnect broken PublisherEndpoint from its PassThrough
			PublisherEndpoint publisher = kParticipant.getPublisher();
			final PassThrough passThru = publisher.disconnectFromPassThrough();

			// 2) Destroy the broken PublisherEndpoint and nothing else
			publisher.cancelStatsLoop.set(true);
			kParticipant.releaseElement(participant.getParticipantPublicId(), publisher.getEndpoint());

			// 3) Create a new PublisherEndpoint connecting it to the previous PassThrough
			kParticipant.resetPublisherEndpoint(kurentoOptions, passThru);
			kParticipant.createPublishingEndpoint(kurentoOptions, streamId);
<<<<<<< HEAD
			String sdpAnswer = kParticipant.publishToRoom(sdpString, kurentoOptions.doLoopback, true);

=======
			SdpType sdpType = kurentoOptions.isOffer ? SdpType.OFFER : SdpType.ANSWER;
			String sdpAnswer = kParticipant.publishToRoom(sdpType, sdpOffer, kurentoOptions.doLoopback, true);
			log.debug("SDP Answer for publishing reconnection PARTICIPANT {}: {}", participant.getParticipantPublicId(),
					sdpAnswer);
>>>>>>> 9b5fffe3
			sessionEventsHandler.onPublishMedia(participant, participant.getPublisherStreamId(),
					kParticipant.getPublisher().createdAt(), kSession.getSessionId(), kurentoOptions, sdpAnswer,
					new HashSet<Participant>(), transactionId, null);

		} else {

			// Reconnect subscriber
			String senderPrivateId = kSession.getParticipantPrivateIdFromStreamId(streamId);
			if (senderPrivateId != null) {
				KurentoParticipant sender = (KurentoParticipant) kSession.getParticipantByPrivateId(senderPrivateId);
<<<<<<< HEAD
				kParticipant.receiveMediaFrom(sender, sdpString, true);
				sessionEventsHandler.onSubscribe(participant, kSession, transactionId, null);
=======
				kParticipant.cancelReceivingMedia(sender, null, true);
				String sdpAnswer = kParticipant.receiveMediaFrom(sender, sdpOffer, true);
				if (sdpAnswer == null) {
					throw new OpenViduException(Code.MEDIA_SDP_ERROR_CODE,
							"Unable to generate SDP answer when reconnecting subscriber to '" + streamId + "'");
				}

				log.debug("SDP Answer for subscribing reconnection PARTICIPANT {}: {}",
						participant.getParticipantPublicId(), sdpAnswer);
				sessionEventsHandler.onSubscribe(participant, kSession, sdpAnswer, transactionId, null);
>>>>>>> 9b5fffe3
			} else {
				throw new OpenViduException(Code.USER_NOT_STREAMING_ERROR_CODE,
						"Stream '" + streamId + "' does not exist in Session '" + kSession.getSessionId() + "'");
			}
		}
	}

	@Override
	public String getParticipantPrivateIdFromStreamId(String sessionId, String streamId) {
		Session session = this.getSession(sessionId);
		return ((KurentoSession) session).getParticipantPrivateIdFromStreamId(streamId);
	}

	@Override
	public void onVideoData(Participant participant, Integer transactionId, Integer height, Integer width,
			Boolean videoActive, Boolean audioActive) {
		sessionEventsHandler.onVideoData(participant, transactionId, height, width, videoActive, audioActive);
	}

	protected void applyFilterInPublisher(KurentoParticipant kParticipant, KurentoFilter filter)
			throws OpenViduException {
		GenericMediaElement.Builder builder = new GenericMediaElement.Builder(kParticipant.getPipeline(),
				filter.getType());
		Props props = new JsonUtils().fromJsonObjectToProps(filter.getOptions());
		props.forEach(prop -> {
			builder.withConstructorParam(prop.getName(), prop.getValue());
		});
		kParticipant.getPublisher().apply(builder.build());
		kParticipant.getPublisher().getMediaOptions().setFilter(filter);
	}

	protected void removeFilterInPublisher(KurentoParticipant kParticipant) {
		kParticipant.getPublisher().cleanAllFilterListeners();
		kParticipant.getPublisher().revert(kParticipant.getPublisher().getFilter());
		kParticipant.getPublisher().getMediaOptions().setFilter(null);
	}

	protected KurentoFilter execFilterMethodInPublisher(KurentoParticipant kParticipant, String method,
			JsonObject params) {
		kParticipant.getPublisher().execMethod(method, params);
		KurentoFilter filter = kParticipant.getPublisher().getMediaOptions().getFilter();
		KurentoFilter updatedFilter = new KurentoFilter(filter.getType(), filter.getOptions(), method, params);
		kParticipant.getPublisher().getMediaOptions().setFilter(updatedFilter);
		return updatedFilter;
	}

	protected void addFilterEventListenerInPublisher(KurentoParticipant kParticipant, String eventType)
			throws OpenViduException {
		PublisherEndpoint pub = kParticipant.getPublisher();
		if (!pub.isListenerAddedToFilterEvent(eventType)) {
			final String sessionId = kParticipant.getSessionId();
			final String connectionId = kParticipant.getParticipantPublicId();
			final String streamId = kParticipant.getPublisherStreamId();
			final String filterType = kParticipant.getPublisherMediaOptions().getFilter().getType();
			try {
				ListenerSubscription listener = pub.getFilter().addEventListener(eventType, event -> {
					sessionEventsHandler.onFilterEventDispatched(sessionId, connectionId, streamId, filterType, event,
							kParticipant.getSession().getParticipants(),
							kParticipant.getPublisher().getPartipantsListentingToFilterEvent(eventType));
				});
				pub.storeListener(eventType, listener);
			} catch (Exception e) {
				log.error("Request to addFilterEventListener to stream {} gone wrong. Error: {}", streamId,
						e.getMessage());
				throw new OpenViduException(Code.FILTER_EVENT_LISTENER_NOT_FOUND,
						"Request to addFilterEventListener to stream " + streamId + " gone wrong: " + e.getMessage());
			}
		}
	}

	protected void removeFilterEventListenerInPublisher(KurentoParticipant kParticipant, String eventType) {
		PublisherEndpoint pub = kParticipant.getPublisher();
		if (pub.isListenerAddedToFilterEvent(eventType)) {
			GenericMediaElement filter = kParticipant.getPublisher().getFilter();
			filter.removeEventListener(pub.removeListener(eventType));
		}
	}
<<<<<<< HEAD
=======

	protected Kms selectMediaNode(Session session) throws OpenViduException {
		Kms lessLoadedKms = null;
		try {
			lessLoadedKms = this.kmsManager.getLessLoadedConnectedAndRunningKms();
		} catch (NoSuchElementException e) {
			// Restore session not active
			this.cleanCollections(session.getSessionId());
			this.storeSessionNotActive(session);
			throw new OpenViduException(Code.ROOM_CANNOT_BE_CREATED_ERROR_CODE,
					"There is no available Media Node where to initialize session '" + session.getSessionId() + "'");
		}
		log.info("KMS less loaded is {} with a load of {}", lessLoadedKms.getUri(), lessLoadedKms.getLoad());
		return lessLoadedKms;
	}

>>>>>>> 9b5fffe3
}<|MERGE_RESOLUTION|>--- conflicted
+++ resolved
@@ -31,12 +31,9 @@
 import java.util.regex.Matcher;
 import java.util.regex.Pattern;
 
-<<<<<<< HEAD
 import com.google.gson.JsonElement;
 import com.google.gson.JsonObject;
 
-=======
->>>>>>> 9b5fffe3
 import org.apache.commons.lang3.RandomStringUtils;
 import org.kurento.client.GenericMediaElement;
 import org.kurento.client.IceCandidate;
@@ -51,11 +48,8 @@
 import io.openvidu.client.OpenViduException;
 import io.openvidu.client.OpenViduException.Code;
 import io.openvidu.client.internal.ProtocolElements;
-<<<<<<< HEAD
-=======
 import io.openvidu.java.client.ConnectionProperties;
 import io.openvidu.java.client.KurentoOptions;
->>>>>>> 9b5fffe3
 import io.openvidu.java.client.MediaMode;
 import io.openvidu.java.client.Recording;
 import io.openvidu.java.client.RecordingLayout;
@@ -91,13 +85,8 @@
 	protected KurentoSessionEventsHandler kurentoSessionEventsHandler;
 
 	@Autowired
-<<<<<<< HEAD
-	private KurentoParticipantEndpointConfig kurentoEndpointConfig;
-	
-=======
 	protected KurentoParticipantEndpointConfig kurentoEndpointConfig;
 
->>>>>>> 9b5fffe3
 	@Autowired
 	private SDPMunging sdpMunging;
 
@@ -374,32 +363,6 @@
 		KurentoMediaOptions kurentoOptions = (KurentoMediaOptions) mediaOptions;
 		KurentoParticipant kParticipant = (KurentoParticipant) participant;
 		KurentoSession kSession = kParticipant.getSession();
-<<<<<<< HEAD
-		boolean isTranscodingAllowed = kSession.getSessionProperties().isTranscodingAllowed();
-		VideoCodec forcedVideoCodec = kSession.getSessionProperties().forcedVideoCodec();
-
-		log.debug("PARTICIPANT '{}' in Session '{}'  publishing SDP before munging: \n {}",
-						participant.getParticipantPublicId(), kSession.getSessionId(), kurentoOptions.sdpOffer);
-		// Modify sdp if forced codec is defined and this is not an IP camera
-		if (forcedVideoCodec != VideoCodec.NONE && !participant.isIpcam()) {
-			String sdpOffer = kurentoOptions.sdpOffer;
-			try {
-				kurentoOptions.sdpOffer = this.sdpMunging.setCodecPreference(forcedVideoCodec, sdpOffer, true);
-				log.debug("PARTICIPANT '{}' in Session '{}' publishing SDP Offer after munging: \n {}",
-					participant.getParticipantPublicId(), kSession.getSessionId(), kurentoOptions.sdpOffer);
-			} catch (OpenViduException e) {
-				String errorMessage = "Error forcing codec: '" + forcedVideoCodec + "', for PARTICIPANT" 
-					+ participant.getParticipantPublicId() + "' publishing in Session: '" 
-					+ kSession.getSessionId() + "'\nException: " + e.getMessage() + "\nSDP:\n" + sdpAnswer;
-				if(!isTranscodingAllowed) {
-					throw new OpenViduException(Code.FORCED_CODEC_NOT_FOUND_IN_SDPOFFER, errorMessage);
-				}
-				log.info("Codec: '" + forcedVideoCodec + "' is not supported for PARTICIPANT: '" + participant.getParticipantPublicId() 
-					+ " publishing in Session: '" + kSession.getSessionId() + "'. Transcoding will be allowed");
-			}
-		}
-		
-=======
 		SdpType sdpType = kurentoOptions.isOffer ? SdpType.OFFER : SdpType.ANSWER;
 		boolean isTranscodingAllowed = kSession.getSessionProperties().isTranscodingAllowed();
 		VideoCodec forcedVideoCodec = kSession.getSessionProperties().forcedVideoCodec();
@@ -409,7 +372,6 @@
 			kurentoOptions.sdpOffer = sdpMunging.forceCodec(participant, kurentoOptions.sdpOffer,
 					kurentoOptions.isOffer, kSession, true, false, isTranscodingAllowed, forcedVideoCodec);
 		}
->>>>>>> 9b5fffe3
 		log.debug(
 				"Request [PUBLISH_MEDIA] isOffer={} sdp={} "
 						+ "loopbackAltSrc={} lpbkConnType={} doLoopback={} rtspUri={} ({})",
@@ -439,9 +401,9 @@
 				throw e;
 			}
 		}
-		
+
 		sdpAnswer = kParticipant.publishToRoom(kurentoOptions.sdpOffer, kurentoOptions.doLoopback, false);
-		
+
 		if (sdpAnswer == null) {
 			OpenViduException e = new OpenViduException(Code.MEDIA_SDP_ERROR_CODE,
 					"Error generating SDP response for publishing user " + participant.getParticipantPublicId());
@@ -586,7 +548,7 @@
 			sdpOffer = kParticipant.prepareReceiveMediaFrom(senderParticipant);
 			VideoCodec forcedVideoCodec = session.getSessionProperties().forcedVideoCodec();
 			boolean isTranscodingAllowed = session.getSessionProperties().isTranscodingAllowed();
-			
+
 			if (forcedVideoCodec != VideoCodec.NONE) {
 				try {
 					log.debug("PARTICIPANT '{}' in Session '{}' SDP Offer before munging: \n {}",
@@ -596,20 +558,20 @@
 						sdpOffer = this.sdpMunging.setfmtpH264(sdpOffer);
 					}
 				} catch (OpenViduException e) {
-					String errorMessage = "Error forcing codec: '" + forcedVideoCodec + "', for PARTICIPANT: '" 
-						+ participant.getParticipantPublicId() + "' subscribing in Session: '" 
+					String errorMessage = "Error forcing codec: '" + forcedVideoCodec + "', for PARTICIPANT: '"
+						+ participant.getParticipantPublicId() + "' subscribing in Session: '"
 						+ session.getSessionId() + "'\nException: " + e.getMessage() + "\nSDP:\n" + sdpOffer;
-					
+
 					if(!isTranscodingAllowed) {
 						throw new OpenViduException(Code.FORCED_CODEC_NOT_FOUND_IN_SDPOFFER, errorMessage);
 					}
-					log.info("Codec: '" + forcedVideoCodec + "' is not supported for PARTICIPANT: '" + participant.getParticipantPublicId() 
+					log.info("Codec: '" + forcedVideoCodec + "' is not supported for PARTICIPANT: '" + participant.getParticipantPublicId()
 						+ " subscribing in Session: '" + session.getSessionId() + "'. Transcoding will be allowed");
 				}
 			}
 			log.debug("Request [SUBSCRIBE] remoteParticipant={} sdpOffer={} ({})", senderPublicId, sdpOffer,
 					participant.getParticipantPublicId());
-					
+
 			if (sdpOffer == null) {
 				throw new OpenViduException(Code.MEDIA_SDP_ERROR_CODE, "Unable to generate SDP offer when subscribing '"
 						+ participant.getParticipantPublicId() + "' to '" + senderPublicId + "'");
@@ -636,37 +598,12 @@
 			Participant senderParticipant = session.getParticipantByPublicId(senderName);
 			boolean isTranscodingAllowed = session.getSessionProperties().isTranscodingAllowed();
 			VideoCodec forcedVideoCodec = session.getSessionProperties().forcedVideoCodec();
-<<<<<<< HEAD
-			
-			log.debug("PARTICIPANT '{}' subscribing in Session '{}' SDP Answer before munging: \n {}",
-				participant.getParticipantPublicId(), session.getSessionId(), sdpAnswer);
-			// Modify sdp if forced codec is defined
-			if (forcedVideoCodec != VideoCodec.NONE) {
-				try {
-					sdpAnswer = this.sdpMunging.setCodecPreference(forcedVideoCodec, sdpAnswer, true);
-					log.debug("PARTICIPANT '{}' subscribing in Session '{}' SDP Answer after munging: \n {}",
-						participant.getParticipantPublicId(), session.getSessionId(), sdpAnswer);	
-				} catch (OpenViduException e) {
-					String errorMessage = "Error forcing codec: '" + forcedVideoCodec + "', for PARTICIPANT: '" 
-						+ participant.getParticipantPublicId() + "' subscribing in Session: '" 
-						+ session.getSessionId() + "'\nException: " + e.getMessage() + "\nSDP:\n" + sdpAnswer;
-					
-					if(!isTranscodingAllowed) {
-						throw new OpenViduException(Code.FORCED_CODEC_NOT_FOUND_IN_SDPOFFER, errorMessage);
-					}
-					log.info("Codec: '" + forcedVideoCodec + "' is not supported for PARTICIPANT: '" + participant.getParticipantPublicId() 
-						+ " subscribing in Session: '" + session.getSessionId() + "'. Transcoding will be allowed");
-				}
-			}
-			
-=======
 
 			// Modify sdp if forced codec is defined
 			if (forcedVideoCodec != VideoCodec.NONE && !participant.isIpcam()) {
 				sdpOffer = sdpMunging.forceCodec(participant, sdpOffer, true, session, false, false,
 						isTranscodingAllowed, forcedVideoCodec);
 			}
->>>>>>> 9b5fffe3
 
 			if (senderParticipant == null) {
 				log.warn(
@@ -689,15 +626,11 @@
 			sessionEventsHandler.onSubscribe(participant, session, transactionId, null);
 		} catch (OpenViduException e) {
 			log.error("PARTICIPANT {}: Error subscribing to {}", participant.getParticipantPublicId(), senderName, e);
-<<<<<<< HEAD
-			sessionEventsHandler.onSubscribe(participant, session, transactionId, e);
-=======
 			sessionEventsHandler.onSubscribe(participant, session, null, transactionId, e);
 		}
 		if (sdpAnswer != null) {
 			log.debug("SDP Answer for subscribing PARTICIPANT {}: {}", participant.getParticipantPublicId(), sdpAnswer);
 			sessionEventsHandler.onSubscribe(participant, session, sdpAnswer, transactionId, null);
->>>>>>> 9b5fffe3
 		}
 	}
 
@@ -777,7 +710,7 @@
 	/**
 	 * Creates a session with the already existing not-active session in the
 	 * indicated KMS, if it doesn't already exist
-	 * 
+	 *
 	 * @throws OpenViduException in case of error while creating the session
 	 */
 	public KurentoSession createSession(Session sessionNotActive, Kms kms) throws OpenViduException {
@@ -1211,34 +1144,11 @@
 		boolean isPublisher = streamId.equals(participant.getPublisherStreamId());
 		boolean isTranscodingAllowed = kSession.getSessionProperties().isTranscodingAllowed();
 		VideoCodec forcedVideoCodec = kSession.getSessionProperties().forcedVideoCodec();
-<<<<<<< HEAD
-		
-		log.debug("PARTICIPANT '{}' in Session '{}'  reconnecting SDP before munging: \n {}",
-						participant.getParticipantPublicId(), kSession.getSessionId(), sdpString);
-		// Modify sdp if forced codec is defined
-		if (forcedVideoCodec != VideoCodec.NONE) {
-			try {
-				sdpString = sdpMunging.setCodecPreference(forcedVideoCodec, sdpString, true);
-				log.debug("PARTICIPANT '{}' in Session '{}'  reconnecting SDP after munging: \n {}",
-						participant.getParticipantPublicId(), kSession.getSessionId(), sdpString);
-			} catch (OpenViduException e) {
-				String errorMessage = "Error in reconnect and forcing codec: '" + forcedVideoCodec + "', for PARTICIPANT: '" 
-						+ participant.getParticipantPublicId() + "' " + (isPublisher ? "publishing" : "subscribing") 
-						+ " in Session: '"  + kSession.getSessionId() + "'\nException: " 
-						+ e.getMessage() + "\nSDP:\n" + sdpString;	
-				if(!isTranscodingAllowed) {
-					throw new OpenViduException(Code.FORCED_CODEC_NOT_FOUND_IN_SDPOFFER, errorMessage);
-				}	
-				log.info("Codec: '" + forcedVideoCodec + "' is not supported for PARTICIPANT: '" + participant.getParticipantPublicId() 
-					+ "' " + (isPublisher ? "publishing" : "subscribing") + " in Session: '" + kSession.getSessionId() + "'. Transcoding will be allowed");
-			}
-=======
 
 		// Modify sdp if forced codec is defined
 		if (forcedVideoCodec != VideoCodec.NONE && !participant.isIpcam()) {
 			sdpOffer = sdpMunging.forceCodec(participant, sdpOffer, true, kSession, isPublisher, true,
 					isTranscodingAllowed, forcedVideoCodec);
->>>>>>> 9b5fffe3
 		}
 
 		if (isPublisher) {
@@ -1258,15 +1168,10 @@
 			// 3) Create a new PublisherEndpoint connecting it to the previous PassThrough
 			kParticipant.resetPublisherEndpoint(kurentoOptions, passThru);
 			kParticipant.createPublishingEndpoint(kurentoOptions, streamId);
-<<<<<<< HEAD
-			String sdpAnswer = kParticipant.publishToRoom(sdpString, kurentoOptions.doLoopback, true);
-
-=======
 			SdpType sdpType = kurentoOptions.isOffer ? SdpType.OFFER : SdpType.ANSWER;
 			String sdpAnswer = kParticipant.publishToRoom(sdpType, sdpOffer, kurentoOptions.doLoopback, true);
 			log.debug("SDP Answer for publishing reconnection PARTICIPANT {}: {}", participant.getParticipantPublicId(),
 					sdpAnswer);
->>>>>>> 9b5fffe3
 			sessionEventsHandler.onPublishMedia(participant, participant.getPublisherStreamId(),
 					kParticipant.getPublisher().createdAt(), kSession.getSessionId(), kurentoOptions, sdpAnswer,
 					new HashSet<Participant>(), transactionId, null);
@@ -1277,10 +1182,6 @@
 			String senderPrivateId = kSession.getParticipantPrivateIdFromStreamId(streamId);
 			if (senderPrivateId != null) {
 				KurentoParticipant sender = (KurentoParticipant) kSession.getParticipantByPrivateId(senderPrivateId);
-<<<<<<< HEAD
-				kParticipant.receiveMediaFrom(sender, sdpString, true);
-				sessionEventsHandler.onSubscribe(participant, kSession, transactionId, null);
-=======
 				kParticipant.cancelReceivingMedia(sender, null, true);
 				String sdpAnswer = kParticipant.receiveMediaFrom(sender, sdpOffer, true);
 				if (sdpAnswer == null) {
@@ -1291,7 +1192,6 @@
 				log.debug("SDP Answer for subscribing reconnection PARTICIPANT {}: {}",
 						participant.getParticipantPublicId(), sdpAnswer);
 				sessionEventsHandler.onSubscribe(participant, kSession, sdpAnswer, transactionId, null);
->>>>>>> 9b5fffe3
 			} else {
 				throw new OpenViduException(Code.USER_NOT_STREAMING_ERROR_CODE,
 						"Stream '" + streamId + "' does not exist in Session '" + kSession.getSessionId() + "'");
@@ -1369,8 +1269,6 @@
 			filter.removeEventListener(pub.removeListener(eventType));
 		}
 	}
-<<<<<<< HEAD
-=======
 
 	protected Kms selectMediaNode(Session session) throws OpenViduException {
 		Kms lessLoadedKms = null;
@@ -1387,5 +1285,4 @@
 		return lessLoadedKms;
 	}
 
->>>>>>> 9b5fffe3
 }