/*
 * (C) Copyright 2017-2020 OpenVidu (https://openvidu.io)
 *
 * Licensed under the Apache License, Version 2.0 (the "License");
 * you may not use this file except in compliance with the License.
 * You may obtain a copy of the License at
 *
 *   http://www.apache.org/licenses/LICENSE-2.0
 *
 * Unless required by applicable law or agreed to in writing, software
 * distributed under the License is distributed on an "AS IS" BASIS,
 * WITHOUT WARRANTIES OR CONDITIONS OF ANY KIND, either express or implied.
 * See the License for the specific language governing permissions and
 * limitations under the License.
 *
 */

import { Connection } from './Connection';
import { Event } from '../OpenViduInternal/Events/Event';
import { Filter } from './Filter';
import { Session } from './Session';
import { StreamManager } from './StreamManager';
import { Subscriber } from './Subscriber';
import { EventDispatcher } from './EventDispatcher';
import { InboundStreamOptions } from '../OpenViduInternal/Interfaces/Private/InboundStreamOptions';
import { OutboundStreamOptions } from '../OpenViduInternal/Interfaces/Private/OutboundStreamOptions';
import { WebRtcPeer, WebRtcPeerSendonly, WebRtcPeerRecvonly, WebRtcPeerSendrecv } from '../OpenViduInternal/WebRtcPeer/WebRtcPeer';
import { WebRtcStats } from '../OpenViduInternal/WebRtcStats/WebRtcStats';
import { PublisherSpeakingEvent } from '../OpenViduInternal/Events/PublisherSpeakingEvent';
import { StreamManagerEvent } from '../OpenViduInternal/Events/StreamManagerEvent';
import { StreamPropertyChangedEvent } from '../OpenViduInternal/Events/StreamPropertyChangedEvent';
import { OpenViduError, OpenViduErrorName } from '../OpenViduInternal/Enums/OpenViduError';
import { OpenViduLogger } from '../OpenViduInternal/Logger/OpenViduLogger';
import { PlatformUtils } from '../OpenViduInternal/Utils/Platform';

/**
 * @hidden
 */
import hark = require('hark');
/**
 * @hidden
 */
const logger: OpenViduLogger = OpenViduLogger.getInstance();

/**
 * @hidden
 */
let platform: PlatformUtils;

/**
 * Represents each one of the media streams available in OpenVidu Server for certain session.
 * Each [[Publisher]] and [[Subscriber]] has an attribute of type Stream, as they give access
 * to one of them (sending and receiving it, respectively)
 */
export class Stream extends EventDispatcher {

    /**
     * The Connection object that is publishing the stream
     */
    connection: Connection;

    /**
     * Frame rate of the video in frames per second. This property is only defined if the [[Publisher]] of
     * the stream was initialized passing a _frameRate_ property on [[OpenVidu.initPublisher]] method
     */
    frameRate?: number;

    /**
     * Whether the stream has a video track or not
     */
    hasVideo: boolean;

    /**
     * Whether the stream has an audio track or not
     */
    hasAudio: boolean;

    /**
     * Whether the stream has the video track muted or unmuted. If [[hasVideo]] is false, this property is undefined.
     *
     * This property may change if the Publisher publishing the stream calls [[Publisher.publishVideo]]. Whenever this happens a [[StreamPropertyChangedEvent]] will be dispatched
     * by the Session object as well as by the affected Subscriber/Publisher object
     */
    videoActive: boolean;

    /**
     * Whether the stream has the audio track muted or unmuted. If [[hasAudio]] is false, this property is undefined
     *
     * This property may change if the Publisher publishing the stream calls [[Publisher.publishAudio]]. Whenever this happens a [[StreamPropertyChangedEvent]] will be dispatched
     * by the Session object as well as by the affected Subscriber/Publisher object
     */
    audioActive: boolean;

    /**
     * Unique identifier of the stream. If the stream belongs to a...
     * - Subscriber object: property `streamId` is always defined
     * - Publisher object: property `streamId` is only defined after successful execution of [[Session.publish]]
     */
    streamId: string;

    /**
     * Time when this stream was created in OpenVidu Server (UTC milliseconds). Depending on the owner of this stream:
     * - Subscriber object: property `creationTime` is always defined
     * - Publisher object: property `creationTime` is only defined after successful execution of [[Session.publish]]
     */
    creationTime: number;

    /**
     * Can be:
     * - `"CAMERA"`: when the video source comes from a webcam.
     * - `"SCREEN"`: when the video source comes from screen-sharing.
     * - `"CUSTOM"`: when [[PublisherProperties.videoSource]] has been initialized in the Publisher side with a custom MediaStreamTrack when calling [[OpenVidu.initPublisher]]).
     * - `"IPCAM"`: when the video source comes from an IP camera participant instead of a regular participant (see [IP cameras](/en/stable/advanced-features/ip-cameras/)).
     *
     * If [[hasVideo]] is false, this property is undefined
     */
    typeOfVideo?: string;

    /**
     * StreamManager object ([[Publisher]] or [[Subscriber]]) in charge of displaying this stream in the DOM
     */
    streamManager: StreamManager;

    /**
     * Width and height in pixels of the encoded video stream. If [[hasVideo]] is false, this property is undefined
     *
     * This property may change if the Publisher that is publishing:
     * - If it is a mobile device, whenever the user rotates the device.
     * - If it is screen-sharing, whenever the user changes the size of the captured window.
     *
     * Whenever this happens a [[StreamPropertyChangedEvent]] will be dispatched by the Session object as well as by the affected Subscriber/Publisher object
     */
    videoDimensions: { width: number, height: number };

    /**
     * **WARNING**: experimental option. This interface may change in the near future
     *
     * Filter applied to the Stream. You can apply filters by calling [[Stream.applyFilter]], execute methods of the applied filter with
     * [[Filter.execMethod]] and remove it with [[Stream.removeFilter]]. Be aware that the client calling this methods must have the
     * necessary permissions: the token owned by the client must have been initialized with the appropriated `allowedFilters` array.
     */
    filter?: Filter;

    protected webRtcPeer: WebRtcPeer;
    protected mediaStream?: MediaStream;
    private webRtcStats: WebRtcStats;

    private isSubscribeToRemote = false;

    /**
     * @hidden
     */
    isLocalStreamReadyToPublish = false;
    /**
     * @hidden
     */
    isLocalStreamPublished = false;
    /**
     * @hidden
     */
    publishedOnce = false;
    /**
     * @hidden
     */
    session: Session;
    /**
     * @hidden
     */
    inboundStreamOpts: InboundStreamOptions;
    /**
     * @hidden
     */
    outboundStreamOpts: OutboundStreamOptions;
    /**
     * @hidden
     */
    speechEvent: any;
    /**
     * @hidden
     */
    publisherStartSpeakingEventEnabled = false;
    /**
     * @hidden
     */
    publisherStartSpeakingEventEnabledOnce = false;
    /**
     * @hidden
     */
    publisherStopSpeakingEventEnabled = false;
    /**
     * @hidden
     */
    publisherStopSpeakingEventEnabledOnce = false;
    /**
     * @hidden
     */
    volumeChangeEventEnabled = false;
    /**
     * @hidden
     */
    volumeChangeEventEnabledOnce = false;
    /**
     * @hidden
     */
    harkOptions;
    /**
     * @hidden
     */
    localMediaStreamWhenSubscribedToRemote?: MediaStream;


    /**
     * @hidden
     */
    constructor(session: Session, options: InboundStreamOptions | OutboundStreamOptions | {}) {

        super();
        platform = PlatformUtils.getInstance();
        this.session = session;

        if (options.hasOwnProperty('id')) {
            // InboundStreamOptions: stream belongs to a Subscriber
            this.inboundStreamOpts = <InboundStreamOptions>options;
            this.streamId = this.inboundStreamOpts.id;
            this.creationTime = this.inboundStreamOpts.createdAt;
            this.hasAudio = this.inboundStreamOpts.hasAudio;
            this.hasVideo = this.inboundStreamOpts.hasVideo;
            if (this.hasAudio) {
                this.audioActive = this.inboundStreamOpts.audioActive;
            }
            if (this.hasVideo) {
                this.videoActive = this.inboundStreamOpts.videoActive;
                this.typeOfVideo = (!this.inboundStreamOpts.typeOfVideo) ? undefined : this.inboundStreamOpts.typeOfVideo;
                this.frameRate = (this.inboundStreamOpts.frameRate === -1) ? undefined : this.inboundStreamOpts.frameRate;
                this.videoDimensions = this.inboundStreamOpts.videoDimensions;
            }
            if (!!this.inboundStreamOpts.filter && (Object.keys(this.inboundStreamOpts.filter).length > 0)) {
                if (!!this.inboundStreamOpts.filter.lastExecMethod && Object.keys(this.inboundStreamOpts.filter.lastExecMethod).length === 0) {
                    delete this.inboundStreamOpts.filter.lastExecMethod;
                }
                this.filter = this.inboundStreamOpts.filter;
            }
        } else {
            // OutboundStreamOptions: stream belongs to a Publisher
            this.outboundStreamOpts = <OutboundStreamOptions>options;

            this.hasAudio = this.isSendAudio();
            this.hasVideo = this.isSendVideo();

            if (this.hasAudio) {
                this.audioActive = !!this.outboundStreamOpts.publisherProperties.publishAudio;
            }
            if (this.hasVideo) {
                this.videoActive = !!this.outboundStreamOpts.publisherProperties.publishVideo;
                this.frameRate = this.outboundStreamOpts.publisherProperties.frameRate;
                if (typeof MediaStreamTrack !== 'undefined' && this.outboundStreamOpts.publisherProperties.videoSource instanceof MediaStreamTrack) {
                    this.typeOfVideo = 'CUSTOM';
                } else {
                    this.typeOfVideo = this.isSendScreen() ? 'SCREEN' : 'CAMERA';
                }
            }
            if (!!this.outboundStreamOpts.publisherProperties.filter) {
                this.filter = this.outboundStreamOpts.publisherProperties.filter;
            }
        }

        this.ee.on('mediastream-updated', () => {
            this.streamManager.updateMediaStream(this.mediaStream!);
            logger.debug('Video srcObject [' + this.mediaStream + '] updated in stream [' + this.streamId + ']');
        });
    }


    /**
     * See [[EventDispatcher.on]]
     */
    on(type: string, handler: (event: Event) => void): EventDispatcher {
        super.onAux(type, "Event '" + type + "' triggered by stream '" + this.streamId + "'", handler);
        return this;
    }


    /**
     * See [[EventDispatcher.once]]
     */
    once(type: string, handler: (event: Event) => void): EventDispatcher {
        super.onceAux(type, "Event '" + type + "' triggered once by stream '" + this.streamId + "'", handler);
        return this;
    }


    /**
     * See [[EventDispatcher.off]]
     */
    off(type: string, handler?: (event: Event) => void): EventDispatcher {
        super.off(type, handler);
        return this;
    }


    /**
     * Applies an audio/video filter to the stream.
     *
     * @param type Type of filter applied. See [[Filter.type]]
     * @param options Parameters used to initialize the filter. See [[Filter.options]]
     *
     * @returns A Promise (to which you can optionally subscribe to) that is resolved to the applied filter if success and rejected with an Error object if not
     */
    applyFilter(type: string, options: Object): Promise<Filter> {
        return new Promise((resolve, reject) => {
            logger.info('Applying filter to stream ' + this.streamId);
            options = !!options ? options : {};
            if (typeof options !== 'string') {
                options = JSON.stringify(options);
            }
            this.session.openvidu.sendRequest(
                'applyFilter',
                { streamId: this.streamId, type, options },
                (error, response) => {
                    if (error) {
                        logger.error('Error applying filter for Stream ' + this.streamId, error);
                        if (error.code === 401) {
                            reject(new OpenViduError(OpenViduErrorName.OPENVIDU_PERMISSION_DENIED, "You don't have permissions to apply a filter"));
                        } else {
                            reject(error);
                        }
                    } else {
                        logger.info('Filter successfully applied on Stream ' + this.streamId);
                        const oldValue: Filter = this.filter!;
                        this.filter = new Filter(type, options);
                        this.filter.stream = this;
                        this.session.emitEvent('streamPropertyChanged', [new StreamPropertyChangedEvent(this.session, this, 'filter', this.filter, oldValue, 'applyFilter')]);
                        this.streamManager.emitEvent('streamPropertyChanged', [new StreamPropertyChangedEvent(this.streamManager, this, 'filter', this.filter, oldValue, 'applyFilter')]);
                        resolve(this.filter);
                    }
                }
            );
        });
    }

    /**
     * Removes an audio/video filter previously applied.
     *
     * @returns A Promise (to which you can optionally subscribe to) that is resolved if the previously applied filter has been successfully removed and rejected with an Error object in other case
     */
    removeFilter(): Promise<any> {
        return new Promise((resolve, reject) => {
            logger.info('Removing filter of stream ' + this.streamId);
            this.session.openvidu.sendRequest(
                'removeFilter',
                { streamId: this.streamId },
                (error, response) => {
                    if (error) {
                        logger.error('Error removing filter for Stream ' + this.streamId, error);
                        if (error.code === 401) {
                            reject(new OpenViduError(OpenViduErrorName.OPENVIDU_PERMISSION_DENIED, "You don't have permissions to remove a filter"));
                        } else {
                            reject(error);
                        }
                    } else {
                        logger.info('Filter successfully removed from Stream ' + this.streamId);
                        const oldValue = this.filter!;
                        delete this.filter;
                        this.session.emitEvent('streamPropertyChanged', [new StreamPropertyChangedEvent(this.session, this, 'filter', this.filter!, oldValue, 'applyFilter')]);
                        this.streamManager.emitEvent('streamPropertyChanged', [new StreamPropertyChangedEvent(this.streamManager, this, 'filter', this.filter!, oldValue, 'applyFilter')]);
                        resolve();
                    }
                }
            );
        });
    }

    /**
     * Returns the internal RTCPeerConnection object associated to this stream (https://developer.mozilla.org/en-US/docs/Web/API/RTCPeerConnection)
     *
     * @returns Native RTCPeerConnection Web API object
     */
    getRTCPeerConnection(): RTCPeerConnection {
        return this.webRtcPeer.pc;
    }

    /**
     * Returns the internal MediaStream object associated to this stream (https://developer.mozilla.org/en-US/docs/Web/API/MediaStream)
     *
     * @returns Native MediaStream Web API object
     */
    getMediaStream(): MediaStream {
        return this.mediaStream!;
    }

    /* Hidden methods */

    /**
     * @hidden
     */
    setMediaStream(mediaStream: MediaStream): void {
        this.mediaStream = mediaStream;
    }

    /**
     * @hidden
     */
    updateMediaStreamInVideos() {
        this.ee.emitEvent('mediastream-updated', []);
    }

    /**
     * @hidden
     */
    getWebRtcPeer(): WebRtcPeer {
        return this.webRtcPeer;
    }

    /**
     * @hidden
     */
    subscribeToMyRemote(value: boolean): void {
        this.isSubscribeToRemote = value;
    }

    /**
     * @hidden
     */
    setOutboundStreamOptions(outboundStreamOpts: OutboundStreamOptions): void {
        this.outboundStreamOpts = outboundStreamOpts;
    }

    /**
     * @hidden
     */
    subscribe(): Promise<any> {
        return new Promise((resolve, reject) => {
            this.initWebRtcPeerReceive(false)
                .then(() => {
                    resolve();
                })
                .catch(error => {
                    reject(error);
                });
        });
    }

    /**
     * @hidden
     */
    publish(): Promise<any> {
        return new Promise((resolve, reject) => {
            if (this.isLocalStreamReadyToPublish) {
                this.initWebRtcPeerSend(false)
                    .then(() => {
                        resolve();
                    })
                    .catch(error => {
                        reject(error);
                    });
            } else {
                this.ee.once('stream-ready-to-publish', () => {
                    this.publish()
                        .then(() => {
                            resolve();
                        })
                        .catch(error => {
                            reject(error);
                        });
                });
            }
        });
    }

    /**
     * @hidden
     */
    disposeWebRtcPeer(): void {
        if (!!this.webRtcPeer) {
            this.webRtcPeer.dispose();
            this.stopWebRtcStats();
        }
        logger.info((!!this.outboundStreamOpts ? 'Outbound ' : 'Inbound ') + "WebRTCPeer from 'Stream' with id [" + this.streamId + '] is now closed');
    }

    /**
     * @hidden
     */
    disposeMediaStream(): void {
        if (this.mediaStream) {
            this.mediaStream.getAudioTracks().forEach((track) => {
                track.stop();
            });
            this.mediaStream.getVideoTracks().forEach((track) => {
                track.stop();
            });
            delete this.mediaStream;
        }
        // If subscribeToRemote local MediaStream must be stopped
        if (this.localMediaStreamWhenSubscribedToRemote) {
            this.localMediaStreamWhenSubscribedToRemote.getAudioTracks().forEach((track) => {
                track.stop();
            });
            this.localMediaStreamWhenSubscribedToRemote.getVideoTracks().forEach((track) => {
                track.stop();
            });
            delete this.localMediaStreamWhenSubscribedToRemote;
        }
        if (!!this.speechEvent) {
            if (!!this.speechEvent.stop) {
                this.speechEvent.stop();
            }
            delete this.speechEvent;
        }
        logger.info((!!this.outboundStreamOpts ? 'Local ' : 'Remote ') + "MediaStream from 'Stream' with id [" + this.streamId + '] is now disposed');
    }

    /**
     * @hidden
     */
    displayMyRemote(): boolean {
        return this.isSubscribeToRemote;
    }

    /**
     * @hidden
     */
    isSendAudio(): boolean {
        return (!!this.outboundStreamOpts &&
            this.outboundStreamOpts.publisherProperties.audioSource !== null &&
            this.outboundStreamOpts.publisherProperties.audioSource !== false);
    }

    /**
     * @hidden
     */
    isSendVideo(): boolean {
        return (!!this.outboundStreamOpts &&
            this.outboundStreamOpts.publisherProperties.videoSource !== null &&
            this.outboundStreamOpts.publisherProperties.videoSource !== false);
    }

    /**
     * @hidden
     */
    isSendScreen(): boolean {
        let screen = this.outboundStreamOpts.publisherProperties.videoSource === 'screen';
        if (platform.isElectron()) {
            screen = typeof this.outboundStreamOpts.publisherProperties.videoSource === 'string' &&
                this.outboundStreamOpts.publisherProperties.videoSource.startsWith('screen:');
        }
        return !!this.outboundStreamOpts && screen;
    }

    /**
     * @hidden
     */
    enableStartSpeakingEvent(): void {
        this.setSpeechEventIfNotExists();
        if (!this.publisherStartSpeakingEventEnabled) {
            this.publisherStartSpeakingEventEnabled = true;
            this.speechEvent.on('speaking', () => {
                this.session.emitEvent('publisherStartSpeaking', [new PublisherSpeakingEvent(this.session, 'publisherStartSpeaking', this.connection, this.streamId)]);
                this.publisherStartSpeakingEventEnabledOnce = false; // Disable 'once' version if 'on' version was triggered
            });
        }
    }

    /**
     * @hidden
     */
    enableOnceStartSpeakingEvent(): void {
        this.setSpeechEventIfNotExists();
        if (!this.publisherStartSpeakingEventEnabledOnce) {
            this.publisherStartSpeakingEventEnabledOnce = true;
            this.speechEvent.once('speaking', () => {
                if (this.publisherStartSpeakingEventEnabledOnce) {
                    // If the listener has been disabled in the meantime (for example by the 'on' version) do not trigger the event
                    this.session.emitEvent('publisherStartSpeaking', [new PublisherSpeakingEvent(this.session, 'publisherStartSpeaking', this.connection, this.streamId)]);
                }
                this.disableStartSpeakingEvent(true);
            });
        }
    }

    /**
     * @hidden
     */
    disableStartSpeakingEvent(disabledByOnce: boolean): void {
        if (!!this.speechEvent) {
            this.publisherStartSpeakingEventEnabledOnce = false;
            if (disabledByOnce) {
                if (this.publisherStartSpeakingEventEnabled) {
                    // The 'on' version of this same event is enabled too. Do not remove the hark listener
                    return;
                }
            } else {
                this.publisherStartSpeakingEventEnabled = false;
            }
            // Shutting down the hark event
            if (this.volumeChangeEventEnabled ||
                this.volumeChangeEventEnabledOnce ||
                this.publisherStopSpeakingEventEnabled ||
                this.publisherStopSpeakingEventEnabledOnce) {
                // Some other hark event is enabled. Cannot stop the hark process, just remove the specific listener
                this.speechEvent.off('speaking');
            } else {
                // No other hark event is enabled. We can get entirely rid of it
                this.speechEvent.stop();
                delete this.speechEvent;
            }
        }
    }

    /**
     * @hidden
     */
    enableStopSpeakingEvent(): void {
        this.setSpeechEventIfNotExists();
        if (!this.publisherStopSpeakingEventEnabled) {
            this.publisherStopSpeakingEventEnabled = true;
            this.speechEvent.on('stopped_speaking', () => {
                this.session.emitEvent('publisherStopSpeaking', [new PublisherSpeakingEvent(this.session, 'publisherStopSpeaking', this.connection, this.streamId)]);
                this.publisherStopSpeakingEventEnabledOnce = false; // Disable 'once' version if 'on' version was triggered
            });
        }
    }

    /**
     * @hidden
     */
    enableOnceStopSpeakingEvent(): void {
        this.setSpeechEventIfNotExists();
        if (!this.publisherStopSpeakingEventEnabledOnce) {
            this.publisherStopSpeakingEventEnabledOnce = true;
            this.speechEvent.once('stopped_speaking', () => {
                if (this.publisherStopSpeakingEventEnabledOnce) {
                    // If the listener has been disabled in the meantime (for example by the 'on' version) do not trigger the event
                    this.session.emitEvent('publisherStopSpeaking', [new PublisherSpeakingEvent(this.session, 'publisherStopSpeaking', this.connection, this.streamId)]);
                }
                this.disableStopSpeakingEvent(true);
            });
        }
    }

    /**
    * @hidden
    */
    disableStopSpeakingEvent(disabledByOnce: boolean): void {
        if (!!this.speechEvent) {
            this.publisherStopSpeakingEventEnabledOnce = false;
            if (disabledByOnce) {
                if (this.publisherStopSpeakingEventEnabled) {
                    // We are cancelling the 'once' listener for this event, but the 'on' version
                    // of this same event is enabled too. Do not remove the hark listener
                    return;
                }
            } else {
                this.publisherStopSpeakingEventEnabled = false;
            }
            // Shutting down the hark event
            if (this.volumeChangeEventEnabled ||
                this.volumeChangeEventEnabledOnce ||
                this.publisherStartSpeakingEventEnabled ||
                this.publisherStartSpeakingEventEnabledOnce) {
                // Some other hark event is enabled. Cannot stop the hark process, just remove the specific listener
                this.speechEvent.off('stopped_speaking');
            } else {
                // No other hark event is enabled. We can get entirely rid of it
                this.speechEvent.stop();
                delete this.speechEvent;
            }
        }
    }

    /**
     * @hidden
     */
    enableVolumeChangeEvent(force: boolean): void {
        if (this.setSpeechEventIfNotExists()) {
            if (!this.volumeChangeEventEnabled || force) {
                this.volumeChangeEventEnabled = true;
                this.speechEvent.on('volume_change', harkEvent => {
                    const oldValue = this.speechEvent.oldVolumeValue;
                    const value = { newValue: harkEvent, oldValue };
                    this.speechEvent.oldVolumeValue = harkEvent;
                    this.streamManager.emitEvent('streamAudioVolumeChange', [new StreamManagerEvent(this.streamManager, 'streamAudioVolumeChange', value)]);
                });
            }
        } else {
            // This way whenever the MediaStream object is available, the event listener will be automatically added
            this.volumeChangeEventEnabled = true;
        }
    }

    /**
     * @hidden
     */
    enableOnceVolumeChangeEvent(force: boolean): void {
        if (this.setSpeechEventIfNotExists()) {
            if (!this.volumeChangeEventEnabledOnce || force) {
                this.volumeChangeEventEnabledOnce = true;
                this.speechEvent.once('volume_change', harkEvent => {
                    const oldValue = this.speechEvent.oldVolumeValue;
                    const value = { newValue: harkEvent, oldValue };
                    this.speechEvent.oldVolumeValue = harkEvent;
                    this.disableVolumeChangeEvent(true);
                    this.streamManager.emitEvent('streamAudioVolumeChange', [new StreamManagerEvent(this.streamManager, 'streamAudioVolumeChange', value)]);
                });
            }
        } else {
            // This way whenever the MediaStream object is available, the event listener will be automatically added
            this.volumeChangeEventEnabledOnce = true;
        }
    }

    /**
     * @hidden
     */
    disableVolumeChangeEvent(disabledByOnce: boolean): void {
        if (!!this.speechEvent) {
            this.volumeChangeEventEnabledOnce = false;
            if (disabledByOnce) {
                if (this.volumeChangeEventEnabled) {
                    // We are cancelling the 'once' listener for this event, but the 'on' version
                    // of this same event is enabled too. Do not remove the hark listener
                    return;
                }
            } else {
                this.volumeChangeEventEnabled = false;
            }
            // Shutting down the hark event
            if (this.publisherStartSpeakingEventEnabled ||
                this.publisherStartSpeakingEventEnabledOnce ||
                this.publisherStopSpeakingEventEnabled ||
                this.publisherStopSpeakingEventEnabledOnce) {
                // Some other hark event is enabled. Cannot stop the hark process, just remove the specific listener
                this.speechEvent.off('volume_change');
            } else {
                // No other hark event is enabled. We can get entirely rid of it
                this.speechEvent.stop();
                delete this.speechEvent;
            }
        }
    }

    /**
     * @hidden
     */
    isLocal(): boolean {
        // inbound options undefined and outbound options defined
        return (!this.inboundStreamOpts && !!this.outboundStreamOpts);
    }

    /**
     * @hidden
     */
    getSelectedIceCandidate(): Promise<any> {
        return new Promise((resolve, reject) => {
            this.webRtcStats.getSelectedIceCandidateInfo()
                .then(report => resolve(report))
                .catch(error => reject(error));
        });
    }

    /**
     * @hidden
     */
    getRemoteIceCandidateList(): RTCIceCandidate[] {
        return this.webRtcPeer.remoteCandidatesQueue;
    }

    /**
     * @hidden
     */
    getLocalIceCandidateList(): RTCIceCandidate[] {
        return this.webRtcPeer.localCandidatesQueue;
    }

    /**
     * @hidden
     */
    streamIceConnectionStateBroken() {
        if (!this.getWebRtcPeer() || !this.getRTCPeerConnection()) {
            return false;
        }
        if (this.isLocal() && !!this.session.openvidu.advancedConfiguration.forceMediaReconnectionAfterNetworkDrop) {
            logger.warn('OpenVidu Browser advanced configuration option "forceMediaReconnectionAfterNetworkDrop" is enabled. Publisher stream ' + this.streamId + 'will force a reconnection');
            return true;
        }
        const iceConnectionState: RTCIceConnectionState = this.getRTCPeerConnection().iceConnectionState;
        return iceConnectionState === 'disconnected' || iceConnectionState === 'failed';
    }

    /* Private methods */

    private setSpeechEventIfNotExists(): boolean {
        if (!!this.mediaStream) {
            if (!this.speechEvent) {
                const harkOptions = !!this.harkOptions ? this.harkOptions : (this.session.openvidu.advancedConfiguration.publisherSpeakingEventsOptions || {});
                harkOptions.interval = (typeof harkOptions.interval === 'number') ? harkOptions.interval : 100;
                harkOptions.threshold = (typeof harkOptions.threshold === 'number') ? harkOptions.threshold : -50;
                this.speechEvent = hark(this.mediaStream, harkOptions);
            }
            return true;
        }
        return false;
    }

    /**
     * @hidden
     */
    initWebRtcPeerSend(reconnect: boolean): Promise<any> {
        return new Promise((resolve, reject) => {

            if (!reconnect) {
                this.initHarkEvents(); // Init hark events for the local stream
            }

            const userMediaConstraints = {
                audio: this.isSendAudio(),
                video: this.isSendVideo()
            };

            const options = {
                mediaStream: this.mediaStream,
                mediaConstraints: userMediaConstraints,
                onicecandidate: this.connection.sendIceCandidate.bind(this.connection),
                iceServers: this.getIceServersConf(),
                simulcast: false
            };

            const successOfferCallback = (sdpOfferParam) => {
                logger.debug('Sending SDP offer to publish as '
                    + this.streamId, sdpOfferParam);

                const method = reconnect ? 'reconnectStream' : 'publishVideo';
                let params;
                if (reconnect) {
                    params = {
                        stream: this.streamId,
                        sdpString: sdpOfferParam
                    }
                } else {
                    let typeOfVideo = '';
                    if (this.isSendVideo()) {
                        typeOfVideo = (typeof MediaStreamTrack !== 'undefined' && this.outboundStreamOpts.publisherProperties.videoSource instanceof MediaStreamTrack) ? 'CUSTOM' : (this.isSendScreen() ? 'SCREEN' : 'CAMERA');
                    }
                    params = {
                        doLoopback: this.displayMyRemote() || false,
                        hasAudio: this.isSendAudio(),
                        hasVideo: this.isSendVideo(),
                        audioActive: this.audioActive,
                        videoActive: this.videoActive,
                        typeOfVideo,
                        frameRate: !!this.frameRate ? this.frameRate : -1,
                        videoDimensions: JSON.stringify(this.videoDimensions),
                        filter: this.outboundStreamOpts.publisherProperties.filter,
                        sdpOffer: sdpOfferParam
                    }
                }

                this.session.openvidu.sendRequest(method, params, (error, response) => {
                    if (error) {
                        if (error.code === 401) {
                            reject(new OpenViduError(OpenViduErrorName.OPENVIDU_PERMISSION_DENIED, "You don't have permissions to publish"));
                        } else {
                            reject('Error on publishVideo: ' + JSON.stringify(error));
                        }
                    } else {
                        this.webRtcPeer.processRemoteAnswer(response.sdpAnswer)
                            .then(() => {
                                this.streamId = response.id;
                                this.creationTime = response.createdAt;
                                this.isLocalStreamPublished = true;
                                this.publishedOnce = true;
                                if (this.displayMyRemote()) {
                                    this.localMediaStreamWhenSubscribedToRemote = this.mediaStream;
                                    this.remotePeerSuccessfullyEstablished();
                                }
                                if (reconnect) {
                                    this.ee.emitEvent('stream-reconnected-by-publisher', []);
                                } else {
                                    this.ee.emitEvent('stream-created-by-publisher', []);
                                }
                                this.initWebRtcStats();
                                logger.info("'Publisher' (" + this.streamId + ") successfully " + (reconnect ? "reconnected" : "published") + " to session");
                                resolve();
                            })
                            .catch(error => {
                                reject(error);
                            });
                    }
                });
            };

            if (reconnect) {
                this.disposeWebRtcPeer();
            }
            if (this.displayMyRemote()) {
                this.webRtcPeer = new WebRtcPeerSendrecv(options);
            } else {
                this.webRtcPeer = new WebRtcPeerSendonly(options);
            }
            this.webRtcPeer.addIceConnectionStateChangeListener('publisher of ' + this.connection.connectionId);
            this.webRtcPeer.createOffer().then(sdpOffer => {
                this.webRtcPeer.processLocalOffer(sdpOffer)
                    .then(() => {
                        successOfferCallback(sdpOffer.sdp);
                    }).catch(error => {
                        reject(new Error('(publish) SDP process local offer error: ' + JSON.stringify(error)));
                    });
            }).catch(error => {
                reject(new Error('(publish) SDP create offer error: ' + JSON.stringify(error)));
            });
        });
    }

    /**
     * @hidden
     */
    initWebRtcPeerReceive(reconnect: boolean): Promise<any> {
        return new Promise((resolve, reject) => {
            this.session.openvidu.sendRequest('prepareReceiveVideFrom', { sender: this.streamId, reconnect }, (error, response) => {
                if (error) {
                    reject(new Error('Error on prepareReceiveVideFrom: ' + JSON.stringify(error)));
                } else {
                    this.completeWebRtcPeerReceive(response.sdpOffer, reconnect)
                        .then(() => {
                            logger.info("'Subscriber' (" + this.streamId + ") successfully " + (reconnect ? "reconnected" : "subscribed"));
                            this.remotePeerSuccessfullyEstablished();
                            this.initWebRtcStats();
                            resolve();
                        })
                        .catch(error => {
                            reject(error);
                        });
                }
            });
        });
    }

    /**
     * @hidden
     */
    completeWebRtcPeerReceive(sdpOffer: string, reconnect: boolean): Promise<any> {
        return new Promise((resolve, reject) => {

            const offerConstraints = {
                audio: this.inboundStreamOpts.hasAudio,
                video: this.inboundStreamOpts.hasVideo
            };
            logger.debug("'Session.subscribe(Stream)' called. Constraints of generate SDP offer",
                offerConstraints);
            const options = {
                onicecandidate: this.connection.sendIceCandidate.bind(this.connection),
                mediaConstraints: offerConstraints,
                iceServers: this.getIceServersConf(),
                simulcast: false
            };

            const successAnswerCallback = (sdpAnswer) => {
                logger.debug('Sending SDP answer to subscribe to '
                    + this.streamId, sdpAnswer);

                const method = reconnect ? 'reconnectStream' : 'receiveVideoFrom';
                const params = {};
                params[reconnect ? 'stream' : 'sender'] = this.streamId;
                params[reconnect ? 'sdpString' : 'sdpAnswer'] = sdpAnswer;

                this.session.openvidu.sendRequest(method, params, (error, response) => {
                    if (error) {
                        reject(new Error('Error on receiveVideFrom: ' + JSON.stringify(error)));
                    } else {
                        resolve();
                    }
                });
            };

            this.webRtcPeer = new WebRtcPeerRecvonly(options);
            this.webRtcPeer.addIceConnectionStateChangeListener(this.streamId);
            this.webRtcPeer.processRemoteOffer(sdpOffer)
                .then(() => {
                    this.webRtcPeer.createAnswer().then(sdpAnswer => {
                        this.webRtcPeer.processLocalAnswer(sdpAnswer)
                            .then(() => {
                                successAnswerCallback(sdpAnswer.sdp);
                            }).catch(error => {
                                reject(new Error('(subscribe) SDP process local answer error: ' + JSON.stringify(error)));
                            });
                    }).catch(error => {
                        reject(new Error('(subscribe) SDP create answer error: ' + JSON.stringify(error)));
                    });
                })
                .catch(error => {
                    reject(new Error('(subscribe) SDP process remote offer error: ' + JSON.stringify(error)));
                });
        });
    }

    /**
     * @hidden
     */
    remotePeerSuccessfullyEstablished(): void {
        this.mediaStream = new MediaStream();
        let receiver: RTCRtpReceiver;
        for (receiver of this.webRtcPeer.pc.getReceivers()) {
            if (!!receiver.track) {
                this.mediaStream.addTrack(receiver.track);
            }
        }
        logger.debug('Peer remote stream', this.mediaStream);

        if (!!this.mediaStream) {

            if (this.streamManager instanceof Subscriber) {
                // Apply SubscriberProperties.subscribeToAudio and SubscriberProperties.subscribeToVideo
                if (!!this.mediaStream.getAudioTracks()[0]) {
                    const enabled = !!((<Subscriber>this.streamManager).properties.subscribeToAudio);
                    this.mediaStream.getAudioTracks()[0].enabled = enabled;
                }
                if (!!this.mediaStream.getVideoTracks()[0]) {
                    const enabled = !!((<Subscriber>this.streamManager).properties.subscribeToVideo);
                    this.mediaStream.getVideoTracks()[0].enabled = enabled;
                }
            }

            this.updateMediaStreamInVideos();
            this.initHarkEvents(); // Init hark events for the remote stream
        }
    }

<<<<<<< HEAD
    protected initHarkEvents(): void {
        if (!!this.mediaStream.getAudioTracks()[0]) {
=======
    private initHarkEvents(): void {
        if (!!this.mediaStream!.getAudioTracks()[0]) {
>>>>>>> 9b5fffe3
            // Hark events can only be set if audio track is available
            if (this.streamManager.remote) {
                // publisherStartSpeaking/publisherStopSpeaking is only defined for remote streams
                if (this.session.startSpeakingEventsEnabled) {
                    this.enableStartSpeakingEvent();
                }
                if (this.session.startSpeakingEventsEnabledOnce) {
                    this.enableOnceStartSpeakingEvent();
                }
                if (this.session.stopSpeakingEventsEnabled) {
                    this.enableStopSpeakingEvent();
                }
                if (this.session.stopSpeakingEventsEnabledOnce) {
                    this.enableOnceStopSpeakingEvent();
                }
            }
            // streamAudioVolumeChange event is defined for both Publishers and Subscribers
            if (this.volumeChangeEventEnabled) {
                this.enableVolumeChangeEvent(true);
            }
            if (this.volumeChangeEventEnabledOnce) {
                this.enableOnceVolumeChangeEvent(true);
            }
        }
    }

    protected initWebRtcStats(): void {
        this.webRtcStats = new WebRtcStats(this);
        this.webRtcStats.initWebRtcStats();

        //TODO: send common webrtc stats from client to openvidu-server
        /*if (this.session.openvidu.webrtcStatsInterval > 0) {
            setInterval(() => {
                this.gatherStatsForPeer().then(jsonStats => {
                    const body = {
                        sessionId: this.session.sessionId,
                        participantPrivateId: this.connection.rpcSessionId,
                        stats: jsonStats
                    }
                    var xhr = new XMLHttpRequest();
                    xhr.open('POST', this.session.openvidu.httpUri + '/elasticsearch/webrtc-stats', true);
                    xhr.setRequestHeader('Content-Type', 'application/json');
                    xhr.send(JSON.stringify(body));
                })
            }, this.session.openvidu.webrtcStatsInterval * 1000);
        }*/
    }

    private stopWebRtcStats(): void {
        if (!!this.webRtcStats && this.webRtcStats.isEnabled()) {
            this.webRtcStats.stopWebRtcStats();
        }
    }

    protected getIceServersConf(): RTCIceServer[] | undefined {
        let returnValue;
        if (!!this.session.openvidu.advancedConfiguration.iceServers) {
            returnValue = this.session.openvidu.advancedConfiguration.iceServers === 'freeice' ?
                undefined :
                this.session.openvidu.advancedConfiguration.iceServers;
        } else if (this.session.openvidu.iceServers) {
            returnValue = this.session.openvidu.iceServers;
        } else {
            returnValue = undefined;
        }
        return returnValue;
    }

    private gatherStatsForPeer(): Promise<any> {
        return new Promise((resolve, reject) => {
            if (this.isLocal()) {

                // Publisher stream stats

                this.getRTCPeerConnection().getSenders().forEach(sender => sender.getStats()
                    .then(
                        response => {
                            response.forEach(report => {

                                if (this.isReportWanted(report)) {

                                    const finalReport = {};

                                    finalReport['type'] = report.type;
                                    finalReport['timestamp'] = report.timestamp;
                                    finalReport['id'] = report.id;

                                    // Common to Chrome, Firefox and Safari
                                    if (report.type === 'outbound-rtp') {
                                        finalReport['ssrc'] = report.ssrc;
                                        finalReport['firCount'] = report.firCount;
                                        finalReport['pliCount'] = report.pliCount;
                                        finalReport['nackCount'] = report.nackCount;
                                        finalReport['qpSum'] = report.qpSum;

                                        // Set media type
                                        if (!!report.kind) {
                                            finalReport['mediaType'] = report.kind;
                                        } else if (!!report.mediaType) {
                                            finalReport['mediaType'] = report.mediaType;
                                        } else {
                                            // Safari does not have 'mediaType' defined for inbound-rtp. Must be inferred from 'id' field
                                            finalReport['mediaType'] = (report.id.indexOf('VideoStream') !== -1) ? 'video' : 'audio';
                                        }

                                        if (finalReport['mediaType'] === 'video') {
                                            finalReport['framesEncoded'] = report.framesEncoded;
                                        }

                                        finalReport['packetsSent'] = report.packetsSent;
                                        finalReport['bytesSent'] = report.bytesSent;
                                    }

                                    // Only for Chrome and Safari
                                    if (report.type === 'candidate-pair' && report.totalRoundTripTime !== undefined) {
                                        // This is the final selected candidate pair
                                        finalReport['availableOutgoingBitrate'] = report.availableOutgoingBitrate;
                                        finalReport['rtt'] = report.currentRoundTripTime;
                                        finalReport['averageRtt'] = report.totalRoundTripTime / report.responsesReceived;
                                    }

                                    // Only for Firefox >= 66.0
                                    if (report.type === 'remote-inbound-rtp' || report.type === 'remote-outbound-rtp') {

                                    }

                                    logger.log(finalReport);
                                }
                            });
                        }));
            } else {

                // Subscriber stream stats

                this.getRTCPeerConnection().getReceivers().forEach(receiver => receiver.getStats()
                    .then(
                        response => {
                            response.forEach(report => {

                                if (this.isReportWanted(report)) {

                                    const finalReport = {};

                                    finalReport['type'] = report.type;
                                    finalReport['timestamp'] = report.timestamp;
                                    finalReport['id'] = report.id;

                                    // Common to Chrome, Firefox and Safari
                                    if (report.type === 'inbound-rtp') {
                                        finalReport['ssrc'] = report.ssrc;
                                        finalReport['firCount'] = report.firCount;
                                        finalReport['pliCount'] = report.pliCount;
                                        finalReport['nackCount'] = report.nackCount;
                                        finalReport['qpSum'] = report.qpSum;

                                        // Set media type
                                        if (!!report.kind) {
                                            finalReport['mediaType'] = report.kind;
                                        } else if (!!report.mediaType) {
                                            finalReport['mediaType'] = report.mediaType;
                                        } else {
                                            // Safari does not have 'mediaType' defined for inbound-rtp. Must be inferred from 'id' field
                                            finalReport['mediaType'] = (report.id.indexOf('VideoStream') !== -1) ? 'video' : 'audio';
                                        }

                                        if (finalReport['mediaType'] === 'video') {
                                            finalReport['framesDecoded'] = report.framesDecoded;
                                        }

                                        finalReport['packetsReceived'] = report.packetsReceived;
                                        finalReport['packetsLost'] = report.packetsLost;
                                        finalReport['jitter'] = report.jitter;
                                        finalReport['bytesReceived'] = report.bytesReceived;
                                    }

                                    // Only for Chrome and Safari
                                    if (report.type === 'candidate-pair' && report.totalRoundTripTime !== undefined) {
                                        // This is the final selected candidate pair
                                        finalReport['availableIncomingBitrate'] = report.availableIncomingBitrate;
                                        finalReport['rtt'] = report.currentRoundTripTime;
                                        finalReport['averageRtt'] = report.totalRoundTripTime / report.responsesReceived;
                                    }

                                    // Only for Firefox >= 66.0
                                    if (report.type === 'remote-inbound-rtp' || report.type === 'remote-outbound-rtp') {

                                    }
                                    logger.log(finalReport);
                                }
                            })
                        })
                )
            }
        });
    }

    private isReportWanted(report: any): boolean {
        return report.type === 'inbound-rtp' && !this.isLocal() ||
            report.type === 'outbound-rtp' && this.isLocal() ||
            (report.type === 'candidate-pair' && report.nominated && report.bytesSent > 0);
    }

}<|MERGE_RESOLUTION|>--- conflicted
+++ resolved
@@ -1025,13 +1025,8 @@
         }
     }
 
-<<<<<<< HEAD
-    protected initHarkEvents(): void {
-        if (!!this.mediaStream.getAudioTracks()[0]) {
-=======
     private initHarkEvents(): void {
         if (!!this.mediaStream!.getAudioTracks()[0]) {
->>>>>>> 9b5fffe3
             // Hark events can only be set if audio track is available
             if (this.streamManager.remote) {
                 // publisherStartSpeaking/publisherStopSpeaking is only defined for remote streams
