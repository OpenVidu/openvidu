--- conflicted
+++ resolved
@@ -841,8 +841,6 @@
                 this.initHarkEvents(); // Init hark events for the local stream
             }
 
-<<<<<<< HEAD
-=======
             const finalResolve = () => {
                 if (reconnect) {
                     this.reconnectionEventEmitter?.emitEvent('success');
@@ -859,21 +857,6 @@
                 reject(error);
             }
 
-            const userMediaConstraints = {
-                audio: this.isSendAudio(),
-                video: this.isSendVideo()
-            };
-
-            const options: WebRtcPeerConfiguration = {
-                mediaStream: this.mediaStream,
-                mediaConstraints: userMediaConstraints,
-                onIceCandidate: this.connection.sendIceCandidate.bind(this.connection),
-                onIceConnectionStateException: this.onIceConnectionStateExceptionHandler.bind(this),
-                iceServers: this.getIceServersConf(),
-                simulcast: false
-            };
-
->>>>>>> 1b5b876b
             const successOfferCallback = (sdpOfferParam) => {
                 logger.debug('Sending SDP offer to publish as '
                     + this.streamId, sdpOfferParam);
@@ -945,8 +928,8 @@
                     video: this.hasVideo,
                 },
                 simulcast: false,
-                onicecandidate: this.connection.sendIceCandidate.bind(this.connection),
-                onexception: (exceptionName: ExceptionEventName, message: string, data?: any) => { this.session.emitEvent('exception', [new ExceptionEvent(this.session, exceptionName, this, message, data)]) },
+                onIceCandidate: this.connection.sendIceCandidate.bind(this.connection),
+                onIceConnectionStateException: (exceptionName: ExceptionEventName, message: string, data?: any) => { this.session.emitEvent('exception', [new ExceptionEvent(this.session, exceptionName, this, message, data)]) },
                 iceServers: this.getIceServersConf(),
                 mediaStream: this.mediaStream,
             };
@@ -1070,23 +1053,7 @@
     completeWebRtcPeerReceive(reconnect: boolean, sdpOfferByServer?: string): Promise<any> {
         return new Promise((resolve, reject) => {
 
-<<<<<<< HEAD
             logger.debug("'Session.subscribe(Stream)' called");
-=======
-            const offerConstraints = {
-                audio: this.inboundStreamOpts.hasAudio,
-                video: this.inboundStreamOpts.hasVideo
-            };
-            logger.debug("'Session.subscribe(Stream)' called. Constraints of generate SDP offer",
-                offerConstraints);
-            const options = {
-                mediaConstraints: offerConstraints,
-                onIceCandidate: this.connection.sendIceCandidate.bind(this.connection),
-                onIceConnectionStateException: this.onIceConnectionStateExceptionHandler.bind(this),
-                iceServers: this.getIceServersConf(),
-                simulcast: false
-            };
->>>>>>> 1b5b876b
 
             const sendSdpToServer = (sdpString: string) => {
 
@@ -1110,25 +1077,22 @@
                 });
             };
 
-<<<<<<< HEAD
             const config: WebRtcPeerConfiguration = {
                 mediaConstraints: {
                     audio: this.hasAudio,
                     video: this.hasVideo,
                 },
                 simulcast: false,
-                onicecandidate: this.connection.sendIceCandidate.bind(this.connection),
-                onexception: (exceptionName: ExceptionEventName, message: string, data?: any) => { this.session.emitEvent('exception', [new ExceptionEvent(this.session, exceptionName, this, message, data)]) },
+                onIceCandidate: this.connection.sendIceCandidate.bind(this.connection),
+                onIceConnectionStateException: (exceptionName: ExceptionEventName, message: string, data?: any) => { this.session.emitEvent('exception', [new ExceptionEvent(this.session, exceptionName, this, message, data)]) },
                 iceServers: this.getIceServersConf(),
             };
 
-            this.webRtcPeer = new WebRtcPeerRecvonly(config);
-=======
             if (reconnect) {
                 this.disposeWebRtcPeer();
             }
-            this.webRtcPeer = new WebRtcPeerRecvonly(options);
->>>>>>> 1b5b876b
+
+            this.webRtcPeer = new WebRtcPeerRecvonly(config);
             this.webRtcPeer.addIceConnectionStateChangeListener(this.streamId);
 
             if (!!sdpOfferByServer) {
