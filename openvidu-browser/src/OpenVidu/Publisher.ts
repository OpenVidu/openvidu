/*
 * (C) Copyright 2017-2020 OpenVidu (https://openvidu.io)
 *
 * Licensed under the Apache License, Version 2.0 (the "License");
 * you may not use this file except in compliance with the License.
 * You may obtain a copy of the License at
 *
 *   http://www.apache.org/licenses/LICENSE-2.0
 *
 * Unless required by applicable law or agreed to in writing, software
 * distributed under the License is distributed on an "AS IS" BASIS,
 * WITHOUT WARRANTIES OR CONDITIONS OF ANY KIND, either express or implied.
 * See the License for the specific language governing permissions and
 * limitations under the License.
 *
 */

import { OpenVidu } from './OpenVidu';
import { Session } from './Session';
import { Stream } from './Stream';
import { StreamLEGACY } from './StreamLEGACY';
import { StreamManager } from './StreamManager';
import { EventDispatcher } from './EventDispatcher';
import { PublisherProperties } from '../OpenViduInternal/Interfaces/Public/PublisherProperties';
import { Event } from '../OpenViduInternal/Events/Event';
import { StreamEvent } from '../OpenViduInternal/Events/StreamEvent';
import { StreamPropertyChangedEvent } from '../OpenViduInternal/Events/StreamPropertyChangedEvent';
import { VideoElementEvent } from '../OpenViduInternal/Events/VideoElementEvent';
import { OpenViduError, OpenViduErrorName } from '../OpenViduInternal/Enums/OpenViduError';
import { VideoInsertMode } from '../OpenViduInternal/Enums/VideoInsertMode';
import { OpenViduLogger } from '../OpenViduInternal/Logger/OpenViduLogger';
import { PlatformUtils } from '../OpenViduInternal/Utils/Platform';

/**
 * @hidden
 */
const logger: OpenViduLogger = OpenViduLogger.getInstance();

/**
 * @hidden
 */
let platform: PlatformUtils;

/**
 * Packs local media streams. Participants can publish it to a session. Initialized with [[OpenVidu.initPublisher]] method
 *
 * ### Available event listeners (and events dispatched)
 *
 * - accessAllowed
 * - accessDenied
 * - accessDialogOpened
 * - accessDialogClosed
 * - streamCreated ([[StreamEvent]])
 * - streamDestroyed ([[StreamEvent]])
 * - streamPropertyChanged ([[StreamPropertyChangedEvent]])
 */
export class Publisher extends StreamManager {

    /**
     * Whether the Publisher has been granted access to the requested input devices or not
     */
    accessAllowed = false;

    /**
     * Whether you have called [[Publisher.subscribeToRemote]] with value `true` or `false` (*false* by default)
     */
    isSubscribedToRemote = false;

    /**
     * The [[Session]] to which the Publisher belongs
     */
    session: Session; // Initialized by Session.publish(Publisher)

    private accessDenied = false;
    protected properties: PublisherProperties;
    private permissionDialogTimeout: NodeJS.Timer;

    /**
     * @hidden
     */
    openvidu: OpenVidu;
    /**
     * @hidden
     */
    videoReference: HTMLVideoElement;
    /**
     * @hidden
     */
    screenShareResizeInterval: NodeJS.Timer;
    /**
     * @hidden
     */
    IEAdapter: any;

    /**
     * @hidden
     */
    constructor(targEl: string | HTMLElement, properties: PublisherProperties, openvidu: OpenVidu) {
<<<<<<< HEAD

        // TODO: CLEAN 2.15.0 LEGACY CODE
        // THIS LINE:
        super(!openvidu.openviduServerVersion ? /*2.15.0 or 2.16.0 NOT CONNECTED (LEGACY)*/ new StreamLEGACY((!!openvidu.session) ? openvidu.session : new Session(openvidu), { publisherProperties: properties, mediaConstraints: {} }) : /*2.16.0 CONNECTED (NORMAL API)*/ new Stream(openvidu.session, { publisherProperties: properties, mediaConstraints: {} }), targEl);
        // SHOULD GET BACK TO:
        // super(new Stream((!!openvidu.session) ? openvidu.session : new Session(openvidu), { publisherProperties: properties, mediaConstraints: {} }), targEl);

=======
        super(new Stream((!!openvidu.session) ? openvidu.session : new Session(openvidu), { publisherProperties: properties, mediaConstraints: {} }), targEl);
        platform = PlatformUtils.getInstance();
>>>>>>> 9b5fffe3
        this.properties = properties;
        this.openvidu = openvidu;

        this.stream.ee.on('local-stream-destroyed', (reason: string) => {
            this.stream.isLocalStreamPublished = false;
            const streamEvent = new StreamEvent(true, this, 'streamDestroyed', this.stream, reason);
            this.emitEvent('streamDestroyed', [streamEvent]);
            streamEvent.callDefaultBehavior();
        });
    }


    /**
     * Publish or unpublish the audio stream (if available). Calling this method twice in a row passing same value will have no effect
     *
     * #### Events dispatched
     *
     * > _Only if `Session.publish(Publisher)` has been called for this Publisher_
     *
     * The [[Session]] object of the local participant will dispatch a `streamPropertyChanged` event with `changedProperty` set to `"audioActive"` and `reason` set to `"publishAudio"`
     * The [[Publisher]] object of the local participant will also dispatch the exact same event
     *
     * The [[Session]] object of every other participant connected to the session will dispatch a `streamPropertyChanged` event with `changedProperty` set to `"audioActive"` and `reason` set to `"publishAudio"`
     * The respective [[Subscriber]] object of every other participant receiving this Publisher's stream will also dispatch the exact same event
     *
     * See [[StreamPropertyChangedEvent]] to learn more.
     *
     * @param value `true` to publish the audio stream, `false` to unpublish it
     */
    publishAudio(value: boolean): void {
        if (this.stream.audioActive !== value) {
            const affectedMediaStream: MediaStream = this.stream.displayMyRemote() ? this.stream.localMediaStreamWhenSubscribedToRemote! : this.stream.getMediaStream();
            affectedMediaStream.getAudioTracks().forEach((track) => {
                track.enabled = value;
            });
            if (!!this.session && !!this.stream.streamId) {
                this.session.openvidu.sendRequest(
                    'streamPropertyChanged',
                    {
                        streamId: this.stream.streamId,
                        property: 'audioActive',
                        newValue: value,
                        reason: 'publishAudio'
                    },
                    (error, response) => {
                        if (error) {
                            logger.error("Error sending 'streamPropertyChanged' event", error);
                        } else {
                            this.session.emitEvent('streamPropertyChanged', [new StreamPropertyChangedEvent(this.session, this.stream, 'audioActive', value, !value, 'publishAudio')]);
                            this.emitEvent('streamPropertyChanged', [new StreamPropertyChangedEvent(this, this.stream, 'audioActive', value, !value, 'publishAudio')]);
                            this.session.sendVideoData(this.stream.streamManager);
                        }
                    });
            }
            this.stream.audioActive = value;
            logger.info("'Publisher' has " + (value ? 'published' : 'unpublished') + ' its audio stream');
        }
    }


    /**
     * Publish or unpublish the video stream (if available). Calling this method twice in a row passing same value will have no effect
     *
     * #### Events dispatched
     *
     * > _Only if `Session.publish(Publisher)` has been called for this Publisher_
     *
     * The [[Session]] object of the local participant will dispatch a `streamPropertyChanged` event with `changedProperty` set to `"videoActive"` and `reason` set to `"publishVideo"`
     * The [[Publisher]] object of the local participant will also dispatch the exact same event
     *
     * The [[Session]] object of every other participant connected to the session will dispatch a `streamPropertyChanged` event with `changedProperty` set to `"videoActive"` and `reason` set to `"publishVideo"`
     * The respective [[Subscriber]] object of every other participant receiving this Publisher's stream will also dispatch the exact same event
     *
     * See [[StreamPropertyChangedEvent]] to learn more.
     *
     * @param value `true` to publish the video stream, `false` to unpublish it
     */
    publishVideo(value: boolean): void {
        if (this.stream.videoActive !== value) {
            const affectedMediaStream: MediaStream = this.stream.displayMyRemote() ? this.stream.localMediaStreamWhenSubscribedToRemote! : this.stream.getMediaStream();
            affectedMediaStream.getVideoTracks().forEach((track) => {
                track.enabled = value;
            });
            if (!!this.session && !!this.stream.streamId) {
                this.session.openvidu.sendRequest(
                    'streamPropertyChanged',
                    {
                        streamId: this.stream.streamId,
                        property: 'videoActive',
                        newValue: value,
                        reason: 'publishVideo'
                    },
                    (error, response) => {
                        if (error) {
                            logger.error("Error sending 'streamPropertyChanged' event", error);
                        } else {
                            this.session.emitEvent('streamPropertyChanged', [new StreamPropertyChangedEvent(this.session, this.stream, 'videoActive', value, !value, 'publishVideo')]);
                            this.emitEvent('streamPropertyChanged', [new StreamPropertyChangedEvent(this, this.stream, 'videoActive', value, !value, 'publishVideo')]);
                            this.session.sendVideoData(this.stream.streamManager);
                        }
                    });
            }
            this.stream.videoActive = value;
            logger.info("'Publisher' has " + (value ? 'published' : 'unpublished') + ' its video stream');
        }
    }


    /**
     * Call this method before [[Session.publish]] if you prefer to subscribe to your Publisher's remote stream instead of using the local stream, as any other user would do.
     */
    subscribeToRemote(value?: boolean): void {
        value = (value !== undefined) ? value : true;
        this.isSubscribedToRemote = value;
        this.stream.subscribeToMyRemote(value);
    }


    /**
     * See [[EventDispatcher.on]]
     */
    on(type: string, handler: (event: Event) => void): EventDispatcher {
        super.on(type, handler);
        if (type === 'streamCreated') {
            if (!!this.stream && this.stream.isLocalStreamPublished) {
                this.emitEvent('streamCreated', [new StreamEvent(false, this, 'streamCreated', this.stream, '')]);
            } else {
                this.stream.ee.on('stream-created-by-publisher', () => {
                    this.emitEvent('streamCreated', [new StreamEvent(false, this, 'streamCreated', this.stream, '')]);
                });
            }
        }
        if (type === 'remoteVideoPlaying') {
            if (this.stream.displayMyRemote() && this.videos[0] && this.videos[0].video &&
                this.videos[0].video.currentTime > 0 &&
                this.videos[0].video.paused === false &&
                this.videos[0].video.ended === false &&
                this.videos[0].video.readyState === 4) {
                this.emitEvent('remoteVideoPlaying', [new VideoElementEvent(this.videos[0].video, this, 'remoteVideoPlaying')]);
            }
        }
        if (type === 'accessAllowed') {
            if (this.accessAllowed) {
                this.emitEvent('accessAllowed', []);
            }
        }
        if (type === 'accessDenied') {
            if (this.accessDenied) {
                this.emitEvent('accessDenied', []);
            }
        }
        return this;
    }


    /**
     * See [[EventDispatcher.once]]
     */
    once(type: string, handler: (event: Event) => void): Publisher {
        super.once(type, handler);
        if (type === 'streamCreated') {
            if (!!this.stream && this.stream.isLocalStreamPublished) {
                this.emitEvent('streamCreated', [new StreamEvent(false, this, 'streamCreated', this.stream, '')]);
            } else {
                this.stream.ee.once('stream-created-by-publisher', () => {
                    this.emitEvent('streamCreated', [new StreamEvent(false, this, 'streamCreated', this.stream, '')]);
                });
            }
        }
        if (type === 'remoteVideoPlaying') {
            if (this.stream.displayMyRemote() && this.videos[0] && this.videos[0].video &&
                this.videos[0].video.currentTime > 0 &&
                this.videos[0].video.paused === false &&
                this.videos[0].video.ended === false &&
                this.videos[0].video.readyState === 4) {
                this.emitEvent('remoteVideoPlaying', [new VideoElementEvent(this.videos[0].video, this, 'remoteVideoPlaying')]);
            }
        }
        if (type === 'accessAllowed') {
            if (this.accessAllowed) {
                this.emitEvent('accessAllowed', []);
            }
        }
        if (type === 'accessDenied') {
            if (this.accessDenied) {
                this.emitEvent('accessDenied', []);
            }
        }
        return this;
    }

    /**
     * Replaces the current video or audio track with a different one. This allows you to replace an ongoing track with a different one
     * without having to renegotiate the whole WebRTC connection (that is, initializing a new Publisher, unpublishing the previous one
     * and publishing the new one).
     *
     * You can get this new MediaStreamTrack by using the native Web API or simply with [[OpenVidu.getUserMedia]] method.
     *
     * **WARNING: this method has been proven to work, but there may be some combinations of published/replaced tracks that may be incompatible between them and break the connection in OpenVidu Server. A complete renegotiation may be the only solution in this case**
     *
     * @param track The [MediaStreamTrack](https://developer.mozilla.org/en-US/docs/Web/API/MediaStreamTrack) object to replace the current one. If it is an audio track, the current audio track will be the replaced one. If it
     * is a video track, the current video track will be the replaced one.
     *
     * @returns A Promise (to which you can optionally subscribe to) that is resolved if the track was successfully replaced and rejected with an Error object in other case
     */
    replaceTrack(track: MediaStreamTrack): Promise<any> {

        const replaceMediaStreamTrack = () => {
            const mediaStream: MediaStream = this.stream.displayMyRemote() ? this.stream.localMediaStreamWhenSubscribedToRemote! : this.stream.getMediaStream();
            let removedTrack: MediaStreamTrack;
            if (track.kind === 'video') {
                removedTrack = mediaStream.getVideoTracks()[0];
            } else {
                removedTrack = mediaStream.getAudioTracks()[0];
            }
            mediaStream.removeTrack(removedTrack);
            removedTrack.stop();
            mediaStream.addTrack(track);
            this.session.sendVideoData(this.stream.streamManager, 5, true, 5);
        }

        return new Promise((resolve, reject) => {
            if (this.stream.isLocalStreamPublished) {
                // Only if the Publisher has been published is necessary to call native Web API RTCRtpSender.replaceTrack
                const senders: RTCRtpSender[] = this.stream.getRTCPeerConnection().getSenders();
                let sender: RTCRtpSender | undefined;
                if (track.kind === 'video') {
                    sender = senders.find(s => !!s.track && s.track.kind === 'video');
                    if (!sender) {
                        reject(new Error('There\'s no replaceable track for that kind of MediaStreamTrack in this Publisher object'))
                    }
                } else if (track.kind === 'audio') {
                    sender = senders.find(s => !!s.track && s.track.kind === 'audio');
                    if (!sender) {
                        reject(new Error('There\'s no replaceable track for that kind of MediaStreamTrack in this Publisher object'))
                    }
                } else {
                    reject(new Error('Unknown track kind ' + track.kind));
                }
                (<any>sender).replaceTrack(track).then(() => {
                    replaceMediaStreamTrack();
                    resolve();
                }).catch(error => {
                    reject(error);
                });
            } else {
                // Publisher not published. Simply modify local MediaStream tracks
                replaceMediaStreamTrack();
                resolve();
            }
        });
    }

    /* Hidden methods */

    /**
     * @hidden
     */
    initialize(): Promise<any> {
        return new Promise((resolve, reject) => {

            let constraints: MediaStreamConstraints = {};
            let constraintsAux: MediaStreamConstraints = {};
            const timeForDialogEvent = 1250;
            let startTime;

            const errorCallback = (openViduError: OpenViduError) => {
                this.accessDenied = true;
                this.accessAllowed = false;
                reject(openViduError);
            };

            const successCallback = (mediaStream: MediaStream) => {
                this.accessAllowed = true;
                this.accessDenied = false;

                if (typeof MediaStreamTrack !== 'undefined' && this.properties.audioSource instanceof MediaStreamTrack) {
                    mediaStream.removeTrack(mediaStream.getAudioTracks()[0]);
                    mediaStream.addTrack((<MediaStreamTrack>this.properties.audioSource));
                }

                if (typeof MediaStreamTrack !== 'undefined' && this.properties.videoSource instanceof MediaStreamTrack) {
                    mediaStream.removeTrack(mediaStream.getVideoTracks()[0]);
                    mediaStream.addTrack((<MediaStreamTrack>this.properties.videoSource));
                }

                // Apply PublisherProperties.publishAudio and PublisherProperties.publishVideo
                if (!!mediaStream.getAudioTracks()[0]) {
                    const enabled = (this.stream.audioActive !== undefined && this.stream.audioActive !== null) ? this.stream.audioActive : !!this.stream.outboundStreamOpts.publisherProperties.publishAudio;
                    mediaStream.getAudioTracks()[0].enabled = enabled;
                }
                if (!!mediaStream.getVideoTracks()[0]) {
                    const enabled = (this.stream.videoActive !== undefined && this.stream.videoActive !== null) ? this.stream.videoActive : !!this.stream.outboundStreamOpts.publisherProperties.publishVideo;
                    mediaStream.getVideoTracks()[0].enabled = enabled;
                }

                this.initializeVideoReference(mediaStream);

                if (!this.stream.displayMyRemote()) {
                    // When we are subscribed to our remote we don't still set the MediaStream object in the video elements to
                    // avoid early 'streamPlaying' event
                    this.stream.updateMediaStreamInVideos();
                }
                delete this.firstVideoElement;

                if (this.stream.isSendVideo()) {
                    if (!this.stream.isSendScreen()) {

                        if (platform.isIonicIos() || platform.isSafariBrowser()) {
                            // iOS Ionic or Safari. Limitation: cannot set videoDimensions directly, as the videoReference is not loaded
                            // if not added to DOM. Must add it to DOM and wait for videoWidth and videoHeight properties to be defined

                            this.videoReference.style.display = 'none';
                            document.body.appendChild(this.videoReference);

                            const videoDimensionsSet = () => {
                                this.stream.videoDimensions = {
                                    width: this.videoReference.videoWidth,
                                    height: this.videoReference.videoHeight
                                };
                                this.stream.isLocalStreamReadyToPublish = true;
                                this.stream.ee.emitEvent('stream-ready-to-publish', []);
                                document.body.removeChild(this.videoReference);
                            };

                            let interval;
                            this.videoReference.addEventListener('loadedmetadata', () => {
                                if (this.videoReference.videoWidth === 0) {
                                    interval = setInterval(() => {
                                        if (this.videoReference.videoWidth !== 0) {
                                            clearInterval(interval);
                                            videoDimensionsSet();
                                        }
                                    }, 40);
                                } else {
                                    videoDimensionsSet();
                                }
                            });
                        } else {
                            // Rest of platforms
                            // With no screen share, video dimension can be set directly from MediaStream (getSettings)
                            // Orientation must be checked for mobile devices (width and height are reversed)
                            const { width, height } = this.getVideoDimensions(mediaStream);

                            if (platform.isMobileDevice() && (window.innerHeight > window.innerWidth)) {
                                // Mobile portrait mode
                                this.stream.videoDimensions = {
                                    width: height || 0,
                                    height: width || 0
                                };
                            } else {
                                this.stream.videoDimensions = {
                                    width: width || 0,
                                    height: height || 0
                                };
                            }
                            this.stream.isLocalStreamReadyToPublish = true;
                            this.stream.ee.emitEvent('stream-ready-to-publish', []);
                        }
                    } else {
                        // With screen share, video dimension must be got from a video element (onloadedmetadata event)
                        this.videoReference.addEventListener('loadedmetadata', () => {
                            this.stream.videoDimensions = {
                                width: this.videoReference.videoWidth,
                                height: this.videoReference.videoHeight
                            };
                            this.screenShareResizeInterval = setInterval(() => {
                                const firefoxSettings = mediaStream.getVideoTracks()[0].getSettings();
                                const newWidth = (platform.isChromeBrowser() || platform.isOperaBrowser()) ? this.videoReference.videoWidth : firefoxSettings.width;
                                const newHeight = (platform.isChromeBrowser() || platform.isOperaBrowser()) ? this.videoReference.videoHeight : firefoxSettings.height;
                                if (this.stream.isLocalStreamPublished &&
                                    (newWidth !== this.stream.videoDimensions.width ||
                                        newHeight !== this.stream.videoDimensions.height)) {
                                    const oldValue = { width: this.stream.videoDimensions.width, height: this.stream.videoDimensions.height };
                                    this.stream.videoDimensions = {
                                        width: newWidth || 0,
                                        height: newHeight || 0
                                    };
                                    this.session.openvidu.sendRequest(
                                        'streamPropertyChanged',
                                        {
                                            streamId: this.stream.streamId,
                                            property: 'videoDimensions',
                                            newValue: JSON.stringify(this.stream.videoDimensions),
                                            reason: 'screenResized'
                                        },
                                        (error, response) => {
                                            if (error) {
                                                logger.error("Error sending 'streamPropertyChanged' event", error);
                                            } else {
                                                this.session.emitEvent('streamPropertyChanged', [new StreamPropertyChangedEvent(this.session, this.stream, 'videoDimensions', this.stream.videoDimensions, oldValue, 'screenResized')]);
                                                this.emitEvent('streamPropertyChanged', [new StreamPropertyChangedEvent(this, this.stream, 'videoDimensions', this.stream.videoDimensions, oldValue, 'screenResized')]);
                                                this.session.sendVideoData(this.stream.streamManager);
                                            }
                                        });
                                }
                            }, 500);
                            this.stream.isLocalStreamReadyToPublish = true;
                            this.stream.ee.emitEvent('stream-ready-to-publish', []);
                        });
                    }
                } else {
                    this.stream.isLocalStreamReadyToPublish = true;
                    this.stream.ee.emitEvent('stream-ready-to-publish', []);
                }
                resolve();
            };

            const getMediaSuccess = (mediaStream: MediaStream, definedAudioConstraint) => {
                this.clearPermissionDialogTimer(startTime, timeForDialogEvent);
                if (this.stream.isSendScreen() && this.stream.isSendAudio()) {
                    // When getting desktop as user media audio constraint must be false. Now we can ask for it if required
                    constraintsAux.audio = definedAudioConstraint;
                    constraintsAux.video = false;
                    startTime = Date.now();
                    this.setPermissionDialogTimer(timeForDialogEvent);

                    navigator.mediaDevices.getUserMedia(constraintsAux)
                        .then(audioOnlyStream => {
                            this.clearPermissionDialogTimer(startTime, timeForDialogEvent);
                            mediaStream.addTrack(audioOnlyStream.getAudioTracks()[0]);
                            successCallback(mediaStream);
                        })
                        .catch(error => {
                            this.clearPermissionDialogTimer(startTime, timeForDialogEvent);
                            mediaStream.getAudioTracks().forEach((track) => {
                                track.stop();
                            });
                            mediaStream.getVideoTracks().forEach((track) => {
                                track.stop();
                            });
                            errorCallback(this.openvidu.generateAudioDeviceError(error, constraints));
                            return;
                        });
                } else {
                    successCallback(mediaStream);
                }
            };

            const getMediaError = error => {
                logger.error(error);
                this.clearPermissionDialogTimer(startTime, timeForDialogEvent);
                if (error.name === 'Error') {
                    // Safari OverConstrainedError has as name property 'Error' instead of 'OverConstrainedError'
                    error.name = error.constructor.name;
                }
                let errorName, errorMessage;
                switch (error.name.toLowerCase()) {
                    case 'notfounderror':
                        navigator.mediaDevices.getUserMedia({
                            audio: false,
                            video: constraints.video
                        })
                            .then(mediaStream => {
                                mediaStream.getVideoTracks().forEach((track) => {
                                    track.stop();
                                });
                                errorName = OpenViduErrorName.INPUT_AUDIO_DEVICE_NOT_FOUND;
                                errorMessage = error.toString();
                                errorCallback(new OpenViduError(errorName, errorMessage));
                            }).catch(e => {
                                errorName = OpenViduErrorName.INPUT_VIDEO_DEVICE_NOT_FOUND;
                                errorMessage = error.toString();
                                errorCallback(new OpenViduError(errorName, errorMessage));
                            });
                        break;
                    case 'notallowederror':
                        errorName = this.stream.isSendScreen() ? OpenViduErrorName.SCREEN_CAPTURE_DENIED : OpenViduErrorName.DEVICE_ACCESS_DENIED;
                        errorMessage = error.toString();
                        errorCallback(new OpenViduError(errorName, errorMessage));
                        break;
                    case 'overconstrainederror':
                        navigator.mediaDevices.getUserMedia({
                            audio: false,
                            video: constraints.video
                        })
                            .then(mediaStream => {
                                mediaStream.getVideoTracks().forEach((track) => {
                                    track.stop();
                                });
                                if (error.constraint.toLowerCase() === 'deviceid') {
                                    errorName = OpenViduErrorName.INPUT_AUDIO_DEVICE_NOT_FOUND;
                                    errorMessage = "Audio input device with deviceId '" + (<ConstrainDOMStringParameters>(<MediaTrackConstraints>constraints.audio).deviceId!!).exact + "' not found";
                                } else {
                                    errorName = OpenViduErrorName.PUBLISHER_PROPERTIES_ERROR;
                                    errorMessage = "Audio input device doesn't support the value passed for constraint '" + error.constraint + "'";
                                }
                                errorCallback(new OpenViduError(errorName, errorMessage));
                            }).catch(e => {
                                if (error.constraint.toLowerCase() === 'deviceid') {
                                    errorName = OpenViduErrorName.INPUT_VIDEO_DEVICE_NOT_FOUND;
                                    errorMessage = "Video input device with deviceId '" + (<ConstrainDOMStringParameters>(<MediaTrackConstraints>constraints.video).deviceId!!).exact + "' not found";
                                } else {
                                    errorName = OpenViduErrorName.PUBLISHER_PROPERTIES_ERROR;
                                    errorMessage = "Video input device doesn't support the value passed for constraint '" + error.constraint + "'";
                                }
                                errorCallback(new OpenViduError(errorName, errorMessage));
                            });
                        break;
                    case 'aborterror':
                    case 'notreadableerror':
                        errorName = OpenViduErrorName.DEVICE_ALREADY_IN_USE;
                        errorMessage = error.toString();
                        errorCallback(new OpenViduError(errorName, errorMessage));
                        break;
                    default:
                        errorName = OpenViduErrorName.GENERIC_ERROR;
                        errorMessage = error.toString();
                        errorCallback(new OpenViduError(errorName, errorMessage));
                        break;
                }
            }

            this.openvidu.generateMediaConstraints(this.properties)
                .then(myConstraints => {

                    if (!!myConstraints.videoTrack && !!myConstraints.audioTrack ||
                        !!myConstraints.audioTrack && myConstraints.constraints?.video === false ||
                        !!myConstraints.videoTrack && myConstraints.constraints?.audio === false) {
                        // No need to call getUserMedia at all. MediaStreamTracks already provided
                        successCallback(this.openvidu.addAlreadyProvidedTracks(myConstraints, new MediaStream()));
                        // Return as we do not need to process further
                        return;
                    }

                    constraints = myConstraints.constraints;

                    const outboundStreamOptions = {
                        mediaConstraints: constraints,
                        publisherProperties: this.properties
                    };
                    this.stream.setOutboundStreamOptions(outboundStreamOptions);

                    const definedAudioConstraint = ((constraints.audio === undefined) ? true : constraints.audio);
                    constraintsAux.audio = this.stream.isSendScreen() ? false : definedAudioConstraint;
                    constraintsAux.video = constraints.video;
                    startTime = Date.now();
                    this.setPermissionDialogTimer(timeForDialogEvent);

                    if (this.stream.isSendScreen() && navigator.mediaDevices['getDisplayMedia'] && !platform.isElectron()) {
                        navigator.mediaDevices['getDisplayMedia']({ video: true })
                            .then(mediaStream => {
                                this.openvidu.addAlreadyProvidedTracks(myConstraints, mediaStream);
                                getMediaSuccess(mediaStream, definedAudioConstraint);
                            })
                            .catch(error => {
                                getMediaError(error);
                            });
                    } else {
                        navigator.mediaDevices.getUserMedia(constraintsAux)
                            .then(mediaStream => {
                                this.openvidu.addAlreadyProvidedTracks(myConstraints, mediaStream);
                                getMediaSuccess(mediaStream, definedAudioConstraint);
                            })
                            .catch(error => {
                                getMediaError(error);
                            });
                    }

                })
                .catch((error: OpenViduError) => {
                    errorCallback(error);
                });
        });
    }

    /**
     * @hidden
     */
    getVideoDimensions(mediaStream: MediaStream): MediaTrackSettings {
        return mediaStream.getVideoTracks()[0].getSettings();
    }

    /**
     * @hidden
     */
    reestablishStreamPlayingEvent() {
        if (this.ee.getListeners('streamPlaying').length > 0) {
            this.addPlayEventToFirstVideo();
        }
    }

    /**
     * @hidden
     */
    initializeVideoReference(mediaStream: MediaStream) {
        this.videoReference = document.createElement('video');

        if (platform.isSafariBrowser()) {
            this.videoReference.setAttribute('playsinline', 'true');
        }

        this.stream.setMediaStream(mediaStream);

        if (!!this.firstVideoElement) {
            this.createVideoElement(this.firstVideoElement.targetElement, <VideoInsertMode>this.properties.insertMode);
        }

        this.videoReference.srcObject = mediaStream;
    }


    /* Private methods */

    private setPermissionDialogTimer(waitTime: number): void {
        this.permissionDialogTimeout = setTimeout(() => {
            this.emitEvent('accessDialogOpened', []);
        }, waitTime);
    }

    private clearPermissionDialogTimer(startTime: number, waitTime: number): void {
        clearTimeout(this.permissionDialogTimeout);
        if ((Date.now() - startTime) > waitTime) {
            // Permission dialog was shown and now is closed
            this.emitEvent('accessDialogClosed', []);
        }
    }

}<|MERGE_RESOLUTION|>--- conflicted
+++ resolved
@@ -96,18 +96,35 @@
      * @hidden
      */
     constructor(targEl: string | HTMLElement, properties: PublisherProperties, openvidu: OpenVidu) {
-<<<<<<< HEAD
 
         // TODO: CLEAN 2.15.0 LEGACY CODE
         // THIS LINE:
-        super(!openvidu.openviduServerVersion ? /*2.15.0 or 2.16.0 NOT CONNECTED (LEGACY)*/ new StreamLEGACY((!!openvidu.session) ? openvidu.session : new Session(openvidu), { publisherProperties: properties, mediaConstraints: {} }) : /*2.16.0 CONNECTED (NORMAL API)*/ new Stream(openvidu.session, { publisherProperties: properties, mediaConstraints: {} }), targEl);
+        super(
+            !openvidu.openviduServerVersion
+                // 2.15.0 or 2.16.0 NOT CONNECTED (LEGACY)
+                ? new StreamLEGACY(
+                      !!openvidu.session
+                          ? openvidu.session
+                          : new Session(openvidu),
+                      { publisherProperties: properties, mediaConstraints: {} }
+                  )
+                // 2.16.0 CONNECTED (NORMAL API)
+                : new Stream(openvidu.session, {
+                      publisherProperties: properties,
+                      mediaConstraints: {},
+                  }),
+            targEl
+        );
         // SHOULD GET BACK TO:
-        // super(new Stream((!!openvidu.session) ? openvidu.session : new Session(openvidu), { publisherProperties: properties, mediaConstraints: {} }), targEl);
-
-=======
-        super(new Stream((!!openvidu.session) ? openvidu.session : new Session(openvidu), { publisherProperties: properties, mediaConstraints: {} }), targEl);
+        // super(
+        //     new Stream(
+        //         !!openvidu.session ? openvidu.session : new Session(openvidu),
+        //         { publisherProperties: properties, mediaConstraints: {} }
+        //     ),
+        //     targEl
+        // );
+
         platform = PlatformUtils.getInstance();
->>>>>>> 9b5fffe3
         this.properties = properties;
         this.openvidu = openvidu;
 
