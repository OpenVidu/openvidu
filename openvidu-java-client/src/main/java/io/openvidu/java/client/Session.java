/*
 * (C) Copyright 2017-2020 OpenVidu (https://openvidu.io)
 *
 * Licensed under the Apache License, Version 2.0 (the "License");
 * you may not use this file except in compliance with the License.
 * You may obtain a copy of the License at
 *
 *   http://www.apache.org/licenses/LICENSE-2.0
 *
 * Unless required by applicable law or agreed to in writing, software
 * distributed under the License is distributed on an "AS IS" BASIS,
 * WITHOUT WARRANTIES OR CONDITIONS OF ANY KIND, either express or implied.
 * See the License for the specific language governing permissions and
 * limitations under the License.
 *
 */

package io.openvidu.java.client;

import java.io.IOException;
import java.io.UnsupportedEncodingException;
import java.util.HashSet;
import java.util.List;
import java.util.Map;
import java.util.Set;
import java.util.concurrent.ConcurrentHashMap;
import java.util.stream.Collectors;

import com.google.gson.Gson;
import com.google.gson.JsonArray;
import com.google.gson.JsonObject;
import com.google.gson.JsonSyntaxException;

import org.apache.http.HttpHeaders;
import org.apache.http.HttpResponse;
import org.apache.http.client.methods.HttpDelete;
import org.apache.http.client.methods.HttpGet;
import org.apache.http.client.methods.HttpPatch;
import org.apache.http.client.methods.HttpPost;
import org.apache.http.entity.StringEntity;
import org.apache.http.util.EntityUtils;
import org.slf4j.Logger;
import org.slf4j.LoggerFactory;

public class Session {

	private static final Logger log = LoggerFactory.getLogger(Session.class);

	private String sessionId;
	private long createdAt;
	private OpenVidu openVidu;
	private SessionProperties properties;
	private Map<String, Connection> connections = new ConcurrentHashMap<>();
	private boolean recording = false;

	protected Session(OpenVidu openVidu) throws OpenViduJavaClientException, OpenViduHttpException {
		this.openVidu = openVidu;
		this.properties = new SessionProperties.Builder().build();
		this.getSessionHttp();
	}

	protected Session(OpenVidu openVidu, SessionProperties properties)
			throws OpenViduJavaClientException, OpenViduHttpException {
		this.openVidu = openVidu;
		this.properties = properties;
		this.getSessionHttp();
	}

	protected Session(OpenVidu openVidu, JsonObject json) {
		this.openVidu = openVidu;
		this.resetWithJson(json);
	}

	/**
	 * Gets the unique identifier of the Session.
	 *
	 * @return The sessionId
	 */
	public String getSessionId() {
		return this.sessionId;
	}

	/**
	 * Timestamp when this session was created, in UTC milliseconds (ms since Jan 1,
	 * 1970, 00:00:00 UTC).
	 */
	public long createdAt() {
		return this.createdAt;
	}

	/**
	 * @deprecated Use {@link Session#createConnection() Session.createConnection()}
	 *             instead to get a {@link io.openvidu.java.client.Connection}
	 *             object.
	 *
	 * @return The generated token String
	 * 
	 * @throws OpenViduJavaClientException
	 * @throws OpenViduHttpException
	 */
	@Deprecated
	public String generateToken() throws OpenViduJavaClientException, OpenViduHttpException {
		return generateToken(new TokenOptions.Builder().data("").role(OpenViduRole.PUBLISHER).build());
	}

	/**
	 * @deprecated Use
	 *             {@link Session#createConnection(io.openvidu.java.client.ConnectionProperties)
	 *             Session.createConnection(ConnectionProperties)} instead to get a
	 *             {@link io.openvidu.java.client.Connection} object.
	 *
	 * @return The generated token String
	 * 
	 * @throws OpenViduJavaClientException
	 * @throws OpenViduHttpException
	 */
	@Deprecated
	public String generateToken(TokenOptions tokenOptions) throws OpenViduJavaClientException, OpenViduHttpException {
		if (!this.hasSessionId()) {
			this.getSessionId();
		}

		HttpPost request = new HttpPost(this.openVidu.hostname + OpenVidu.API_TOKENS);

		StringEntity params;
		try {
			params = new StringEntity(tokenOptions.toJsonObject(sessionId).toString());
		} catch (UnsupportedEncodingException e1) {
			throw new OpenViduJavaClientException(e1.getMessage(), e1.getCause());
		}

		request.setHeader(HttpHeaders.CONTENT_TYPE, "application/json");
		request.setEntity(params);

		HttpResponse response;
		try {
			response = this.openVidu.httpClient.execute(request);
		} catch (IOException e2) {
			throw new OpenViduJavaClientException(e2.getMessage(), e2.getCause());
		}

		try {
			int statusCode = response.getStatusLine().getStatusCode();
			if ((statusCode == org.apache.http.HttpStatus.SC_OK)) {
				String token = httpResponseToJson(response).get("id").getAsString();
				log.info("Returning a TOKEN: {}", token);
				return token;
			} else {
				throw new OpenViduHttpException(statusCode);
			}
		} finally {
			EntityUtils.consumeQuietly(response.getEntity());
		}
	}

	/**
	 * Same as
	 * {@link io.openvidu.java.client.Session#createConnection(ConnectionProperties)}
	 * but with default ConnectionProperties values.
	 *
	 * @return The generated {@link io.openvidu.java.client.Connection Connection}
	 *         object.
	 * 
	 * @throws OpenViduJavaClientException
	 * @throws OpenViduHttpException
	 */
	public Connection createConnection() throws OpenViduJavaClientException, OpenViduHttpException {
		return createConnection(
				new ConnectionProperties.Builder().data("").role(OpenViduRole.PUBLISHER).record(true).build());
	}

	/**
	 * Creates a new Connection object associated to Session object and configured
	 * with <code>connectionProperties</code>. Each user connecting to the Session
	 * requires a Connection. The token string value to send to the client side can
	 * be retrieved with {@link io.openvidu.java.client.Connection#getToken()
	 * Connection.getToken()}.
	 *
	 * @return The generated {@link io.openvidu.java.client.Connection Connection}
	 *         object.
	 * 
	 * @throws OpenViduJavaClientException
	 * @throws OpenViduHttpException
	 */
	public Connection createConnection(ConnectionProperties connectionProperties)
			throws OpenViduJavaClientException, OpenViduHttpException {
		if (!this.hasSessionId()) {
			this.getSessionId();
		}

		HttpPost request = new HttpPost(
				this.openVidu.hostname + OpenVidu.API_SESSIONS + "/" + this.sessionId + "/connection");

		StringEntity params;
		try {
			params = new StringEntity(connectionProperties.toJson(sessionId).toString());
		} catch (UnsupportedEncodingException e1) {
			throw new OpenViduJavaClientException(e1.getMessage(), e1.getCause());
		}

		request.setHeader(HttpHeaders.CONTENT_TYPE, "application/json");
		request.setEntity(params);

		HttpResponse response;
		try {
			response = this.openVidu.httpClient.execute(request);
		} catch (IOException e2) {
			throw new OpenViduJavaClientException(e2.getMessage(), e2.getCause());
		}

		try {
			int statusCode = response.getStatusLine().getStatusCode();
			if ((statusCode == org.apache.http.HttpStatus.SC_OK)) {
				Connection connection = new Connection(httpResponseToJson(response));
				this.connections.put(connection.getConnectionId(), connection);
				return connection;
			} else {
				throw new OpenViduHttpException(statusCode);
			}
		} finally {
			EntityUtils.consumeQuietly(response.getEntity());
		}
	}

	/**
	 * Gracefully closes the Session: unpublishes all streams and evicts every
	 * participant.
	 * 
	 * @throws OpenViduJavaClientException
	 * @throws OpenViduHttpException
	 */
	public void close() throws OpenViduJavaClientException, OpenViduHttpException {
		HttpDelete request = new HttpDelete(this.openVidu.hostname + OpenVidu.API_SESSIONS + "/" + this.sessionId);
		request.setHeader(HttpHeaders.CONTENT_TYPE, "application/x-www-form-urlencoded");

		HttpResponse response;
		try {
			response = this.openVidu.httpClient.execute(request);
		} catch (IOException e) {
			throw new OpenViduJavaClientException(e.getMessage(), e.getCause());
		}

		try {
			int statusCode = response.getStatusLine().getStatusCode();
			if ((statusCode == org.apache.http.HttpStatus.SC_NO_CONTENT)) {
				this.openVidu.activeSessions.remove(this.sessionId);
				log.info("Session {} closed", this.sessionId);
			} else {
				throw new OpenViduHttpException(statusCode);
			}
		} finally {
			EntityUtils.consumeQuietly(response.getEntity());
		}
	}

	/**
	 * Updates every property of the Session with the current status it has in
	 * OpenVidu Server. This is especially useful for getting the list of active
	 * connections to the Session
	 * ({@link io.openvidu.java.client.Session#getActiveConnections()}) and use
	 * those values to call
	 * {@link io.openvidu.java.client.Session#forceDisconnect(Connection)},
	 * {@link io.openvidu.java.client.Session#forceUnpublish(Publisher)} or
	 * {@link io.openvidu.java.client.Session#updateConnection(String, ConnectionProperties)}.<br>
	 * <br>
	 * 
	 * To update all Session objects owned by OpenVidu object at once, call
	 * {@link io.openvidu.java.client.OpenVidu#fetch()}.
	 * 
	 * @return true if the Session status has changed with respect to the server,
	 *         false if not. This applies to any property or sub-property of the
	 *         object.
	 * 
	 * @throws OpenViduHttpException
	 * @throws OpenViduJavaClientException
	 */
	public boolean fetch() throws OpenViduJavaClientException, OpenViduHttpException {
		final String beforeJSON = this.toJson();
		HttpGet request = new HttpGet(
				this.openVidu.hostname + OpenVidu.API_SESSIONS + "/" + this.sessionId + "?pendingConnections=true");
		request.setHeader(HttpHeaders.CONTENT_TYPE, "application/x-www-form-urlencoded");

		HttpResponse response;
		try {
			response = this.openVidu.httpClient.execute(request);
		} catch (IOException e) {
			throw new OpenViduJavaClientException(e.getMessage(), e.getCause());
		}

		try {
			int statusCode = response.getStatusLine().getStatusCode();
			if ((statusCode == org.apache.http.HttpStatus.SC_OK)) {
				this.resetWithJson(httpResponseToJson(response));
				final String afterJSON = this.toJson();
				boolean hasChanged = !beforeJSON.equals(afterJSON);
				log.info("Session info fetched for session '{}'. Any change: {}", this.sessionId, hasChanged);
				return hasChanged;
			} else {
				throw new OpenViduHttpException(statusCode);
			}
		} finally {
			EntityUtils.consumeQuietly(response.getEntity());
		}
	}

	/**
	 * Removes the Connection from the Session. This can translate into a forced
	 * eviction of a user from the Session if the Connection had status
	 * <code>active</code>, or into a token invalidation if no user had taken the
	 * Connection yet (status <code>pending</code>). <br>
	 * <br>
	 * 
	 * In the first case, OpenVidu Browser will trigger the proper events on the
	 * client-side (<code>streamDestroyed</code>, <code>connectionDestroyed</code>,
	 * <code>sessionDisconnected</code>) with reason set to
	 * <code>"forceDisconnectByServer"</code>. <br>
	 * <br>
	 * 
	 * In the second case, the token of the Connection will be invalidated and no
	 * user will be able to connect to the session with it. <br>
	 * <br>
	 * 
	 * This method automatically updates the properties of the local affected
	 * objects. This means that there is no need to call
	 * {@link io.openvidu.java.client.Session#fetch() Session.fetch()} or
	 * {@link io.openvidu.java.client.OpenVidu#fetch() OpenVidu.fetch()} to see the
	 * changes consequence of the execution of this method applied in the local
	 * objects.
	 * 
	 * @param connection The Connection to remove
	 * 
	 * @throws OpenViduJavaClientException
	 * @throws OpenViduHttpException
	 */
	public void forceDisconnect(Connection connection) throws OpenViduJavaClientException, OpenViduHttpException {
		this.forceDisconnect(connection.getConnectionId());
	}

	/**
	 * Same as {@link io.openvidu.java.client.Session#forceDisconnect(Connection)
	 * forceDisconnect(ConnectionProperties)} but providing the
	 * {@link io.openvidu.java.client.Connection#getConnectionId() connectionId}
	 * instead of the Connection object.
	 * 
	 * @param connectionId The identifier of the Connection object to remove
	 * 
	 * @throws OpenViduJavaClientException
	 * @throws OpenViduHttpException
	 */
	public void forceDisconnect(String connectionId) throws OpenViduJavaClientException, OpenViduHttpException {
		HttpDelete request = new HttpDelete(
				this.openVidu.hostname + OpenVidu.API_SESSIONS + "/" + this.sessionId + "/connection/" + connectionId);
		request.setHeader(HttpHeaders.CONTENT_TYPE, "application/x-www-form-urlencoded");

		HttpResponse response = null;
		try {
			response = this.openVidu.httpClient.execute(request);
		} catch (IOException e) {
			throw new OpenViduJavaClientException(e.getMessage(), e.getCause());
		}

		try {
			int statusCode = response.getStatusLine().getStatusCode();
			if ((statusCode == org.apache.http.HttpStatus.SC_NO_CONTENT)) {
				// Remove connection from activeConnections map
				Connection connectionClosed = this.connections.remove(connectionId);
				// Remove every Publisher of the closed connection from every subscriber list of
				// other connections
				if (connectionClosed != null) {
					for (Publisher publisher : connectionClosed.getPublishers()) {
						String streamId = publisher.getStreamId();
						for (Connection connection : this.connections.values()) {
							connection.setSubscribers(connection.getSubscribers().stream()
									.filter(subscriber -> !streamId.equals(subscriber)).collect(Collectors.toList()));
						}
					}
				} else {
					log.warn(
							"The closed connection wasn't fetched in OpenVidu Java Client. No changes in the collection of active connections of the Session");
				}
				log.info("Connection {} closed", connectionId);
			} else {
				throw new OpenViduHttpException(statusCode);
			}
		} finally

		{
			EntityUtils.consumeQuietly(response.getEntity());
		}
	}

	/**
	 * Forces some Connection to unpublish a Stream. OpenVidu Browser will trigger
	 * the proper events in the client-side (<code>streamDestroyed</code>) with
	 * reason set to <code>"forceUnpublishByServer"</code>. <br>
	 * <br>
	 * 
	 * You can get <code>publisher</code> parameter with
	 * {@link io.openvidu.java.client.Session#getActiveConnections()} and then for
	 * each Connection you can call
	 * {@link io.openvidu.java.client.Connection#getPublishers()}. Remember to call
	 * {@link io.openvidu.java.client.Session#fetch()} before to fetch the current
	 * actual properties of the Session from OpenVidu Server.<br>
	 * <br>
	 * 
	 * This method automatically updates the properties of the local affected
	 * objects. This means that there is no need to call
	 * {@link io.openvidu.java.client.Session#fetch() Session.fetch()} or
	 * {@link io.openvidu.java.client.OpenVidu#fetch() OpenVidu.fetch()} to see the
	 * changes consequence of the execution of this method applied in the local
	 * objects.
	 * 
	 * @param publisher The Publisher object to unpublish
	 * 
	 * @throws OpenViduJavaClientException
	 * @throws OpenViduHttpException
	 */
	public void forceUnpublish(Publisher publisher) throws OpenViduJavaClientException, OpenViduHttpException {
		this.forceUnpublish(publisher.getStreamId());
	}

	/**
	 * Same as {@link io.openvidu.java.client.Session#forceUnpublish(Publisher)
	 * forceUnpublish(Publisher)} but providing the
	 * {@link io.openvidu.java.client.Publisher#getStreamId() streamId} instead of
	 * the Publisher object.
	 * 
	 * @param streamId The identifier of the Publisher object to remove
	 * 
	 * @throws OpenViduJavaClientException
	 * @throws OpenViduHttpException
	 */
	public void forceUnpublish(String streamId) throws OpenViduJavaClientException, OpenViduHttpException {
		HttpDelete request = new HttpDelete(
				this.openVidu.hostname + OpenVidu.API_SESSIONS + "/" + this.sessionId + "/stream/" + streamId);
		request.setHeader(HttpHeaders.CONTENT_TYPE, "application/x-www-form-urlencoded");

		HttpResponse response;
		try {
			response = this.openVidu.httpClient.execute(request);
		} catch (IOException e) {
			throw new OpenViduJavaClientException(e.getMessage(), e.getCause());
		}

		try {
			int statusCode = response.getStatusLine().getStatusCode();
			if ((statusCode == org.apache.http.HttpStatus.SC_NO_CONTENT)) {
				for (Connection connection : this.connections.values()) {
					// Try to remove the Publisher from the Connection publishers collection
					if (connection.publishers.remove(streamId) != null) {
						continue;
					}
					// Try to remove the Publisher from the Connection subscribers collection
					connection.subscribers.remove(streamId);
				}
				log.info("Stream {} unpublished", streamId);
			} else {
				throw new OpenViduHttpException(statusCode);
			}
		} finally {
			EntityUtils.consumeQuietly(response.getEntity());
		}
	}

	/**
	 * <a href="https://docs.openvidu.io/en/stable/openvidu-pro/" target="_blank"
	 * style="display: inline-block; background-color: rgb(0, 136, 170); color:
	 * white; font-weight: bold; padding: 0px 5px; margin-right: 5px; border-radius:
	 * 3px; font-size: 13px; line-height:21px; font-family: Montserrat,
	 * sans-serif">PRO</a> Updates the properties of a Connection with a
	 * {@link io.openvidu.java.client.ConnectionProperties} object. Only these
	 * properties can be updated:
	 * <ul>
	 * <li>{@link io.openvidu.java.client.ConnectionProperties.Builder#role(OpenViduRole)
	 * ConnectionProperties.Builder.role(OpenViduRole)}</li>
	 * <li>{@link io.openvidu.java.client.ConnectionProperties.Builder#record(boolean)
	 * ConnectionProperties.Builder.record(boolean)}</li>
	 * </ul>
	 * <br>
	 * 
	 * This method automatically updates the properties of the local affected
	 * objects. This means that there is no need to call
	 * {@link io.openvidu.java.client.Session#fetch() Session.fetch()} or
	 * {@link io.openvidu.java.client.OpenVidu#fetch() OpenVidu.fetch()} to see the
	 * changes consequence of the execution of this method applied in the local
	 * objects.<br>
	 * <br>
	 * 
	 * The affected client will trigger one <a href=
	 * "/en/stable/api/openvidu-browser/classes/connectionpropertychangedevent.html"
	 * target="_blank">ConnectionPropertyChangedEvent</a> for each modified
	 * property.
	 * 
	 * @param connectionId         The Connection to modify
	 * @param connectionProperties A ConnectionProperties object with the new values
	 *                             to apply
	 * 
	 * @return The updated {@link io.openvidu.java.client.Connection Connection}
	 *         object
	 * 
	 * @throws OpenViduJavaClientException
	 * @throws OpenViduHttpException
	 */
	public Connection updateConnection(String connectionId, ConnectionProperties connectionProperties)
			throws OpenViduJavaClientException, OpenViduHttpException {

		HttpPatch request = new HttpPatch(
				this.openVidu.hostname + OpenVidu.API_SESSIONS + "/" + this.sessionId + "/connection/" + connectionId);

		StringEntity params;
		try {
			params = new StringEntity(connectionProperties.toJson(this.sessionId).toString());
		} catch (UnsupportedEncodingException e1) {
			throw new OpenViduJavaClientException(e1.getMessage(), e1.getCause());
		}
		request.setHeader(HttpHeaders.CONTENT_TYPE, "application/json");
		request.setEntity(params);

		HttpResponse response;
		try {
			response = this.openVidu.httpClient.execute(request);
		} catch (IOException e) {
			throw new OpenViduJavaClientException(e.getMessage(), e.getCause());
		}

		try {
			int statusCode = response.getStatusLine().getStatusCode();
			if ((statusCode == org.apache.http.HttpStatus.SC_OK)) {
				log.info("Connection {} updated", connectionId);
			} else if ((statusCode == org.apache.http.HttpStatus.SC_NO_CONTENT)) {
				log.info("Properties of Connection {} remain the same", connectionId);
			} else {
				throw new OpenViduHttpException(statusCode);
			}
			JsonObject json = httpResponseToJson(response);

			// Update the actual Connection object with the new options
			Connection existingConnection = this.connections.get(connectionId);

			if (existingConnection == null) {
				// The updated Connection is not available in local map
				Connection newConnection = new Connection(json);
				this.connections.put(connectionId, newConnection);
				return newConnection;
			} else {
				// The updated Connection was available in local map
				existingConnection.overrideConnectionProperties(connectionProperties);
				return existingConnection;
			}

		} finally {
			EntityUtils.consumeQuietly(response.getEntity());
		}
	}

	/**
	 * Returns a Connection of the Session. This method only returns the local
	 * available object and does not query OpenVidu Server. To get the current
	 * actual value you must call first
	 * {@link io.openvidu.java.client.Session#fetch() Session.fetch()} or
	 * {@link io.openvidu.java.client.OpenVidu#fetch() OpenVidu.fetch()}.
	 * 
	 * @param id The Connection to get
	 * 
	 * @return The {@link io.openvidu.java.client.Connection Connection} object, or
	 *         <code>null</code> if no Connection is found for param <code>id</code>
	 */
	public Connection getConnection(String id) {
		return this.connections.get(id);
	}

	/**
	 * Returns all the Connections of the Session. This method only returns the
	 * local available objects and does not query OpenVidu Server. To get the
	 * current actual value you must call first
	 * {@link io.openvidu.java.client.Session#fetch() Session.fetch()} or
	 * {@link io.openvidu.java.client.OpenVidu#fetch() OpenVidu.fetch()}.
	 * 
	 * <strong>The list of Connections will remain unchanged since the last time
	 * method {@link io.openvidu.java.client.Session#fetch() Session.fetch()} or
	 * {@link io.openvidu.java.client.OpenVidu#fetch() OpenVidu.fetch()} was
	 * called</strong>. Exceptions to this rule are:
	 * <ul>
	 * <li>Calling
	 * {@link io.openvidu.java.client.Session#createConnection(ConnectionProperties)
	 * createConnection(ConnectionProperties)} automatically adds the new Connection
	 * object to the local collection.</li>
	 * <li>Calling {@link io.openvidu.java.client.Session#forceUnpublish(String)}
	 * automatically updates each affected local Connection object.</li>
	 * <li>Calling {@link io.openvidu.java.client.Session#forceDisconnect(String)}
	 * automatically updates each affected local Connection object.</li>
	 * <li>Calling
	 * {@link io.openvidu.java.client.Session#updateConnection(String, ConnectionProperties)}
	 * automatically updates the attributes of the affected local Connection
	 * object.</li>
	 * </ul>
	 * <br>
	 * To get the list of connections with their current actual value, you must call
	 * first {@link io.openvidu.java.client.Session#fetch() Session.fetch()} or
	 * {@link io.openvidu.java.client.OpenVidu#fetch() OpenVidu.fetch()}.
	 */
	public List<Connection> getConnections() {
		return this.connections.values().stream().collect(Collectors.toList());
	}

	/**
	 * Returns the list of active Connections of the Session. These are the
	 * Connections returning <code>active</code> in response to
	 * {@link io.openvidu.java.client.Connection#getStatus()}. This method only
	 * returns the local available objects and does not query OpenVidu Server.
	 * <strong>The list of active Connections will remain unchanged since the last
	 * time method {@link io.openvidu.java.client.Session#fetch() Session.fetch()}
	 * or {@link io.openvidu.java.client.OpenVidu#fetch() OpenVidu.fetch()} was
	 * called</strong>. Exceptions to this rule are:
	 * <ul>
	 * <li>Calling
	 * {@link io.openvidu.java.client.Session#createConnection(ConnectionProperties)
	 * createConnection(ConnectionProperties)} automatically adds the new Connection
	 * object to the local collection.</li>
	 * <li>Calling {@link io.openvidu.java.client.Session#forceUnpublish(String)}
	 * automatically updates each affected local Connection object.</li>
	 * <li>Calling {@link io.openvidu.java.client.Session#forceDisconnect(String)}
	 * automatically updates each affected local Connection object.</li>
	 * <li>Calling
	 * {@link io.openvidu.java.client.Session#updateConnection(String, ConnectionProperties)}
	 * automatically updates the attributes of the affected local Connection
	 * object.</li>
	 * </ul>
	 * <br>
	 * To get the list of active connections with their current actual value, you
	 * must call first {@link io.openvidu.java.client.Session#fetch()
	 * Session.fetch()} or {@link io.openvidu.java.client.OpenVidu#fetch()
	 * OpenVidu.fetch()} OpenVidu.fetch()}.
	 */
	public List<Connection> getActiveConnections() {
		return this.connections.values().stream().filter(con -> "active".equals(con.getStatus()))
				.collect(Collectors.toList());
	}

	/**
	 * Returns whether the session is being recorded or not.
	 */
	public boolean isBeingRecorded() {
		return this.recording;
	}

	/**
	 * Returns the properties defining the session.
	 */
	public SessionProperties getProperties() {
		return this.properties;
	}

	private boolean hasSessionId() {
		return (this.sessionId != null && !this.sessionId.isEmpty());
	}

	private void getSessionHttp() throws OpenViduJavaClientException, OpenViduHttpException {
		if (this.hasSessionId()) {
			return;
		}

		HttpPost request = new HttpPost(this.openVidu.hostname + OpenVidu.API_SESSIONS);
<<<<<<< HEAD

		JsonObject json = new JsonObject();
		json.addProperty("mediaMode", properties.mediaMode().name());
		json.addProperty("recordingMode", properties.recordingMode().name());
		json.addProperty("defaultOutputMode", properties.defaultOutputMode().name());
		json.addProperty("defaultRecordingLayout", properties.defaultRecordingLayout().name());
		json.addProperty("defaultCustomLayout", properties.defaultCustomLayout());
		json.addProperty("customSessionId", properties.customSessionId());
		
		// forcedVideoCodec codec and allowTranscoding could be null because
		// both default values are loaded by openvidu server
		if (properties.forcedVideoCodec() != null) {
			json.addProperty("forcedVideoCodec", properties.forcedVideoCodec().name());	
		}
		if (properties.isTranscodingAllowed() != null) {
			json.addProperty("allowTranscoding", properties.isTranscodingAllowed());
		}
		
=======
>>>>>>> 9b5fffe3
		StringEntity params = null;
		try {
			params = new StringEntity(properties.toJson().toString());
		} catch (UnsupportedEncodingException e1) {
			throw new OpenViduJavaClientException(e1.getMessage(), e1.getCause());
		}

		request.setHeader(HttpHeaders.CONTENT_TYPE, "application/json");
		request.setEntity(params);

		HttpResponse response;
		try {
			response = this.openVidu.httpClient.execute(request);
		} catch (IOException e2) {
			throw new OpenViduJavaClientException(e2.getMessage(), e2.getCause());
		}
		try {
			int statusCode = response.getStatusLine().getStatusCode();
			if ((statusCode == org.apache.http.HttpStatus.SC_OK)) {
				JsonObject responseJson = httpResponseToJson(response);
				this.sessionId = responseJson.get("id").getAsString();
				this.createdAt = responseJson.get("createdAt").getAsLong();
<<<<<<< HEAD
				VideoCodec forcedVideoCodec = VideoCodec.valueOf(responseJson.get("forcedVideoCodec").getAsString());
				Boolean allowTranscoding = responseJson.get("allowTranscoding").getAsBoolean();
				
				SessionProperties responseProperties = new SessionProperties.Builder()
					.mediaMode(properties.mediaMode())
					.recordingMode(properties.recordingMode())
					.defaultOutputMode(properties.defaultOutputMode())
					.defaultRecordingLayout(properties.defaultRecordingLayout())
					.defaultCustomLayout(properties.defaultCustomLayout())
					.forcedVideoCodec(forcedVideoCodec)
					.allowTranscoding(allowTranscoding)
					.build();
				
=======

				// forcedVideoCodec and allowTranscoding values are configured in OpenVidu Server
				// via configuration or session
				VideoCodec forcedVideoCodec = VideoCodec.valueOf(responseJson.get("forcedVideoCodec").getAsString());
				Boolean allowTranscoding = responseJson.get("allowTranscoding").getAsBoolean();

				SessionProperties responseProperties = new SessionProperties.Builder()
						.customSessionId(properties.customSessionId())
						.mediaMode(properties.mediaMode())
						.recordingMode(properties.recordingMode())
						.defaultOutputMode(properties.defaultOutputMode())
						.defaultRecordingLayout(properties.defaultRecordingLayout())
						.defaultCustomLayout(properties.defaultCustomLayout())
						.mediaNode(properties.mediaNode())
						.forcedVideoCodec(forcedVideoCodec)
						.allowTranscoding(allowTranscoding)
						.build();

>>>>>>> 9b5fffe3
				this.properties = responseProperties;
				log.info("Session '{}' created", this.sessionId);
			} else if (statusCode == org.apache.http.HttpStatus.SC_CONFLICT) {
				// 'customSessionId' already existed
				this.sessionId = properties.customSessionId();
			} else {
				throw new OpenViduHttpException(statusCode);
			}
		} finally {
			EntityUtils.consumeQuietly(response.getEntity());
		}
	}

	private JsonObject httpResponseToJson(HttpResponse response) throws OpenViduJavaClientException {
		JsonObject json;
		try {
			json = new Gson().fromJson(EntityUtils.toString(response.getEntity()), JsonObject.class);
		} catch (JsonSyntaxException | IOException e) {
			throw new OpenViduJavaClientException(e.getMessage(), e.getCause());
		}
		return json;
	}

	protected void setIsBeingRecorded(boolean recording) {
		this.recording = recording;
	}

	protected Session resetWithJson(JsonObject json) {
		this.sessionId = json.get("sessionId").getAsString();
		this.createdAt = json.get("createdAt").getAsLong();
		this.recording = json.get("recording").getAsBoolean();
		SessionProperties.Builder builder = new SessionProperties.Builder()
				.mediaMode(MediaMode.valueOf(json.get("mediaMode").getAsString()))
				.recordingMode(RecordingMode.valueOf(json.get("recordingMode").getAsString()))
				.defaultOutputMode(Recording.OutputMode.valueOf(json.get("defaultOutputMode").getAsString()));
		if (json.has("defaultRecordingLayout")) {
			builder.defaultRecordingLayout(RecordingLayout.valueOf(json.get("defaultRecordingLayout").getAsString()));
		}
		if (json.has("defaultCustomLayout")) {
			builder.defaultCustomLayout(json.get("defaultCustomLayout").getAsString());
		}
<<<<<<< HEAD
		if (json.has("forcedVideoCodec")) {
			builder.forcedVideoCodec(VideoCodec.valueOf(json.get("forcedVideoCodec").getAsString()));
		}
		if (json.has("allowTranscoding")) {
			builder.allowTranscoding(json.get("allowTranscoding").getAsBoolean());
		}
		if (this.properties != null && this.properties.customSessionId() != null) {
			builder.customSessionId(this.properties.customSessionId());
		} else if (json.has("customSessionId")) {
=======
		if (json.has("customSessionId")) {
>>>>>>> 9b5fffe3
			builder.customSessionId(json.get("customSessionId").getAsString());
		}

		if (json.has("forcedVideoCodec")) {
			builder.forcedVideoCodec(VideoCodec.valueOf(json.get("forcedVideoCodec").getAsString()));
		}
		if (json.has("allowTranscoding")) {
			builder.allowTranscoding(json.get("allowTranscoding").getAsBoolean());
		}

		this.properties = builder.build();
		JsonArray jsonArrayConnections = (json.get("connections").getAsJsonObject()).get("content").getAsJsonArray();

		// 1. Set to store fetched connections and later remove closed ones
		Set<String> fetchedConnectionIds = new HashSet<>();
		jsonArrayConnections.forEach(connectionJsonElement -> {

			JsonObject connectionJson = connectionJsonElement.getAsJsonObject();
			Connection connectionObj = new Connection(connectionJson);
			String id = connectionObj.getConnectionId();
			fetchedConnectionIds.add(id);

			// 2. Update existing Connection
			this.connections.computeIfPresent(id, (cId, c) -> {
				c = c.resetWithJson(connectionJson);
				return c;
			});

			// 3. Add new Connection
			this.connections.computeIfAbsent(id, cId -> {
				return connectionObj;
			});
		});

		// 4. Remove closed connections from local collection
		this.connections.entrySet()
				.removeIf(entry -> !fetchedConnectionIds.contains(entry.getValue().getConnectionId()));
		return this;
	}

	protected String toJson() {
		JsonObject json = new JsonObject();
		json.addProperty("sessionId", this.sessionId);
		json.addProperty("createdAt", this.createdAt);
		json.addProperty("customSessionId", this.properties.customSessionId());
		json.addProperty("recording", this.recording);
		json.addProperty("mediaMode", this.properties.mediaMode().name());
		json.addProperty("recordingMode", this.properties.recordingMode().name());
		json.addProperty("defaultOutputMode", this.properties.defaultOutputMode().name());
		json.addProperty("defaultRecordingLayout", this.properties.defaultRecordingLayout().name());
		json.addProperty("defaultCustomLayout", this.properties.defaultCustomLayout());
		if(this.properties.forcedVideoCodec() != null) {
			json.addProperty("forcedVideoCodec", this.properties.forcedVideoCodec().name());
		}
		if (this.properties.isTranscodingAllowed() != null) {
			json.addProperty("allowTranscoding", this.properties.isTranscodingAllowed());
		}
		JsonObject connections = new JsonObject();
		connections.addProperty("numberOfElements", this.getConnections().size());
		JsonArray jsonArrayConnections = new JsonArray();
		this.getConnections().forEach(con -> {
			jsonArrayConnections.add(con.toJson());
		});
		connections.add("content", jsonArrayConnections);
		json.add("connections", connections);
		return json.toString();
	}

}<|MERGE_RESOLUTION|>--- conflicted
+++ resolved
@@ -94,7 +94,7 @@
 	 *             object.
 	 *
 	 * @return The generated token String
-	 * 
+	 *
 	 * @throws OpenViduJavaClientException
 	 * @throws OpenViduHttpException
 	 */
@@ -110,7 +110,7 @@
 	 *             {@link io.openvidu.java.client.Connection} object.
 	 *
 	 * @return The generated token String
-	 * 
+	 *
 	 * @throws OpenViduJavaClientException
 	 * @throws OpenViduHttpException
 	 */
@@ -160,7 +160,7 @@
 	 *
 	 * @return The generated {@link io.openvidu.java.client.Connection Connection}
 	 *         object.
-	 * 
+	 *
 	 * @throws OpenViduJavaClientException
 	 * @throws OpenViduHttpException
 	 */
@@ -178,7 +178,7 @@
 	 *
 	 * @return The generated {@link io.openvidu.java.client.Connection Connection}
 	 *         object.
-	 * 
+	 *
 	 * @throws OpenViduJavaClientException
 	 * @throws OpenViduHttpException
 	 */
@@ -225,7 +225,7 @@
 	/**
 	 * Gracefully closes the Session: unpublishes all streams and evicts every
 	 * participant.
-	 * 
+	 *
 	 * @throws OpenViduJavaClientException
 	 * @throws OpenViduHttpException
 	 */
@@ -263,14 +263,14 @@
 	 * {@link io.openvidu.java.client.Session#forceUnpublish(Publisher)} or
 	 * {@link io.openvidu.java.client.Session#updateConnection(String, ConnectionProperties)}.<br>
 	 * <br>
-	 * 
+	 *
 	 * To update all Session objects owned by OpenVidu object at once, call
 	 * {@link io.openvidu.java.client.OpenVidu#fetch()}.
-	 * 
+	 *
 	 * @return true if the Session status has changed with respect to the server,
 	 *         false if not. This applies to any property or sub-property of the
 	 *         object.
-	 * 
+	 *
 	 * @throws OpenViduHttpException
 	 * @throws OpenViduJavaClientException
 	 */
@@ -309,26 +309,26 @@
 	 * <code>active</code>, or into a token invalidation if no user had taken the
 	 * Connection yet (status <code>pending</code>). <br>
 	 * <br>
-	 * 
+	 *
 	 * In the first case, OpenVidu Browser will trigger the proper events on the
 	 * client-side (<code>streamDestroyed</code>, <code>connectionDestroyed</code>,
 	 * <code>sessionDisconnected</code>) with reason set to
 	 * <code>"forceDisconnectByServer"</code>. <br>
 	 * <br>
-	 * 
+	 *
 	 * In the second case, the token of the Connection will be invalidated and no
 	 * user will be able to connect to the session with it. <br>
 	 * <br>
-	 * 
+	 *
 	 * This method automatically updates the properties of the local affected
 	 * objects. This means that there is no need to call
 	 * {@link io.openvidu.java.client.Session#fetch() Session.fetch()} or
 	 * {@link io.openvidu.java.client.OpenVidu#fetch() OpenVidu.fetch()} to see the
 	 * changes consequence of the execution of this method applied in the local
 	 * objects.
-	 * 
+	 *
 	 * @param connection The Connection to remove
-	 * 
+	 *
 	 * @throws OpenViduJavaClientException
 	 * @throws OpenViduHttpException
 	 */
@@ -341,9 +341,9 @@
 	 * forceDisconnect(ConnectionProperties)} but providing the
 	 * {@link io.openvidu.java.client.Connection#getConnectionId() connectionId}
 	 * instead of the Connection object.
-	 * 
+	 *
 	 * @param connectionId The identifier of the Connection object to remove
-	 * 
+	 *
 	 * @throws OpenViduJavaClientException
 	 * @throws OpenViduHttpException
 	 */
@@ -394,7 +394,7 @@
 	 * the proper events in the client-side (<code>streamDestroyed</code>) with
 	 * reason set to <code>"forceUnpublishByServer"</code>. <br>
 	 * <br>
-	 * 
+	 *
 	 * You can get <code>publisher</code> parameter with
 	 * {@link io.openvidu.java.client.Session#getActiveConnections()} and then for
 	 * each Connection you can call
@@ -402,16 +402,16 @@
 	 * {@link io.openvidu.java.client.Session#fetch()} before to fetch the current
 	 * actual properties of the Session from OpenVidu Server.<br>
 	 * <br>
-	 * 
+	 *
 	 * This method automatically updates the properties of the local affected
 	 * objects. This means that there is no need to call
 	 * {@link io.openvidu.java.client.Session#fetch() Session.fetch()} or
 	 * {@link io.openvidu.java.client.OpenVidu#fetch() OpenVidu.fetch()} to see the
 	 * changes consequence of the execution of this method applied in the local
 	 * objects.
-	 * 
+	 *
 	 * @param publisher The Publisher object to unpublish
-	 * 
+	 *
 	 * @throws OpenViduJavaClientException
 	 * @throws OpenViduHttpException
 	 */
@@ -424,9 +424,9 @@
 	 * forceUnpublish(Publisher)} but providing the
 	 * {@link io.openvidu.java.client.Publisher#getStreamId() streamId} instead of
 	 * the Publisher object.
-	 * 
+	 *
 	 * @param streamId The identifier of the Publisher object to remove
-	 * 
+	 *
 	 * @throws OpenViduJavaClientException
 	 * @throws OpenViduHttpException
 	 */
@@ -477,7 +477,7 @@
 	 * ConnectionProperties.Builder.record(boolean)}</li>
 	 * </ul>
 	 * <br>
-	 * 
+	 *
 	 * This method automatically updates the properties of the local affected
 	 * objects. This means that there is no need to call
 	 * {@link io.openvidu.java.client.Session#fetch() Session.fetch()} or
@@ -485,19 +485,19 @@
 	 * changes consequence of the execution of this method applied in the local
 	 * objects.<br>
 	 * <br>
-	 * 
+	 *
 	 * The affected client will trigger one <a href=
 	 * "/en/stable/api/openvidu-browser/classes/connectionpropertychangedevent.html"
 	 * target="_blank">ConnectionPropertyChangedEvent</a> for each modified
 	 * property.
-	 * 
+	 *
 	 * @param connectionId         The Connection to modify
 	 * @param connectionProperties A ConnectionProperties object with the new values
 	 *                             to apply
-	 * 
+	 *
 	 * @return The updated {@link io.openvidu.java.client.Connection Connection}
 	 *         object
-	 * 
+	 *
 	 * @throws OpenViduJavaClientException
 	 * @throws OpenViduHttpException
 	 */
@@ -559,9 +559,9 @@
 	 * actual value you must call first
 	 * {@link io.openvidu.java.client.Session#fetch() Session.fetch()} or
 	 * {@link io.openvidu.java.client.OpenVidu#fetch() OpenVidu.fetch()}.
-	 * 
+	 *
 	 * @param id The Connection to get
-	 * 
+	 *
 	 * @return The {@link io.openvidu.java.client.Connection Connection} object, or
 	 *         <code>null</code> if no Connection is found for param <code>id</code>
 	 */
@@ -575,7 +575,7 @@
 	 * current actual value you must call first
 	 * {@link io.openvidu.java.client.Session#fetch() Session.fetch()} or
 	 * {@link io.openvidu.java.client.OpenVidu#fetch() OpenVidu.fetch()}.
-	 * 
+	 *
 	 * <strong>The list of Connections will remain unchanged since the last time
 	 * method {@link io.openvidu.java.client.Session#fetch() Session.fetch()} or
 	 * {@link io.openvidu.java.client.OpenVidu#fetch() OpenVidu.fetch()} was
@@ -661,27 +661,6 @@
 		}
 
 		HttpPost request = new HttpPost(this.openVidu.hostname + OpenVidu.API_SESSIONS);
-<<<<<<< HEAD
-
-		JsonObject json = new JsonObject();
-		json.addProperty("mediaMode", properties.mediaMode().name());
-		json.addProperty("recordingMode", properties.recordingMode().name());
-		json.addProperty("defaultOutputMode", properties.defaultOutputMode().name());
-		json.addProperty("defaultRecordingLayout", properties.defaultRecordingLayout().name());
-		json.addProperty("defaultCustomLayout", properties.defaultCustomLayout());
-		json.addProperty("customSessionId", properties.customSessionId());
-		
-		// forcedVideoCodec codec and allowTranscoding could be null because
-		// both default values are loaded by openvidu server
-		if (properties.forcedVideoCodec() != null) {
-			json.addProperty("forcedVideoCodec", properties.forcedVideoCodec().name());	
-		}
-		if (properties.isTranscodingAllowed() != null) {
-			json.addProperty("allowTranscoding", properties.isTranscodingAllowed());
-		}
-		
-=======
->>>>>>> 9b5fffe3
 		StringEntity params = null;
 		try {
 			params = new StringEntity(properties.toJson().toString());
@@ -704,21 +683,6 @@
 				JsonObject responseJson = httpResponseToJson(response);
 				this.sessionId = responseJson.get("id").getAsString();
 				this.createdAt = responseJson.get("createdAt").getAsLong();
-<<<<<<< HEAD
-				VideoCodec forcedVideoCodec = VideoCodec.valueOf(responseJson.get("forcedVideoCodec").getAsString());
-				Boolean allowTranscoding = responseJson.get("allowTranscoding").getAsBoolean();
-				
-				SessionProperties responseProperties = new SessionProperties.Builder()
-					.mediaMode(properties.mediaMode())
-					.recordingMode(properties.recordingMode())
-					.defaultOutputMode(properties.defaultOutputMode())
-					.defaultRecordingLayout(properties.defaultRecordingLayout())
-					.defaultCustomLayout(properties.defaultCustomLayout())
-					.forcedVideoCodec(forcedVideoCodec)
-					.allowTranscoding(allowTranscoding)
-					.build();
-				
-=======
 
 				// forcedVideoCodec and allowTranscoding values are configured in OpenVidu Server
 				// via configuration or session
@@ -737,7 +701,6 @@
 						.allowTranscoding(allowTranscoding)
 						.build();
 
->>>>>>> 9b5fffe3
 				this.properties = responseProperties;
 				log.info("Session '{}' created", this.sessionId);
 			} else if (statusCode == org.apache.http.HttpStatus.SC_CONFLICT) {
@@ -779,19 +742,7 @@
 		if (json.has("defaultCustomLayout")) {
 			builder.defaultCustomLayout(json.get("defaultCustomLayout").getAsString());
 		}
-<<<<<<< HEAD
-		if (json.has("forcedVideoCodec")) {
-			builder.forcedVideoCodec(VideoCodec.valueOf(json.get("forcedVideoCodec").getAsString()));
-		}
-		if (json.has("allowTranscoding")) {
-			builder.allowTranscoding(json.get("allowTranscoding").getAsBoolean());
-		}
-		if (this.properties != null && this.properties.customSessionId() != null) {
-			builder.customSessionId(this.properties.customSessionId());
-		} else if (json.has("customSessionId")) {
-=======
 		if (json.has("customSessionId")) {
->>>>>>> 9b5fffe3
 			builder.customSessionId(json.get("customSessionId").getAsString());
 		}
 
