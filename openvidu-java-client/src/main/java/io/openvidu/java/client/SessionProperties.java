/*
 * (C) Copyright 2017-2020 OpenVidu (https://openvidu.io)
 *
 * Licensed under the Apache License, Version 2.0 (the "License");
 * you may not use this file except in compliance with the License.
 * You may obtain a copy of the License at
 *
 *   http://www.apache.org/licenses/LICENSE-2.0
 *
 * Unless required by applicable law or agreed to in writing, software
 * distributed under the License is distributed on an "AS IS" BASIS,
 * WITHOUT WARRANTIES OR CONDITIONS OF ANY KIND, either express or implied.
 * See the License for the specific language governing permissions and
 * limitations under the License.
 *
 */

package io.openvidu.java.client;

import com.google.gson.JsonObject;

import io.openvidu.java.client.Recording.OutputMode;

/**
 * See {@link io.openvidu.java.client.OpenVidu#createSession(SessionProperties)}
 */
public class SessionProperties {

	private MediaMode mediaMode;
	private RecordingMode recordingMode;
	private OutputMode defaultOutputMode;
	private RecordingLayout defaultRecordingLayout;
	private String defaultCustomLayout;
	private String customSessionId;
<<<<<<< HEAD
=======
	private String mediaNode;
>>>>>>> 9b5fffe3
	private VideoCodec forcedVideoCodec;
	private Boolean allowTranscoding;

	/**
	 * Builder for {@link io.openvidu.java.client.SessionProperties}
	 */
	public static class Builder {

		private MediaMode mediaMode = MediaMode.ROUTED;
		private RecordingMode recordingMode = RecordingMode.MANUAL;
		private OutputMode defaultOutputMode = OutputMode.COMPOSED;
		private RecordingLayout defaultRecordingLayout = RecordingLayout.BEST_FIT;
		private String defaultCustomLayout = "";
		private String customSessionId = "";
<<<<<<< HEAD
=======
		private String mediaNode;
>>>>>>> 9b5fffe3
		private VideoCodec forcedVideoCodec;
		private Boolean allowTranscoding;

		/**
		 * Returns the {@link io.openvidu.java.client.SessionProperties} object properly
		 * configured
		 */
		public SessionProperties build() {
			return new SessionProperties(this.mediaMode, this.recordingMode, this.defaultOutputMode,
<<<<<<< HEAD
					this.defaultRecordingLayout, this.defaultCustomLayout, this.customSessionId,
=======
					this.defaultRecordingLayout, this.defaultCustomLayout, this.customSessionId, this.mediaNode,
>>>>>>> 9b5fffe3
					this.forcedVideoCodec, this.allowTranscoding);
		}

		/**
		 * Call this method to set how the media streams will be sent and received by
		 * your clients: routed through OpenVidu Media Node
		 * (<code>MediaMode.ROUTED</code>) or attempting direct p2p connections
		 * (<code>MediaMode.RELAYED</code>, <i>not available yet</i>)
		 * 
		 * Default value is <code>MediaMode.ROUTED</code>
		 */
		public SessionProperties.Builder mediaMode(MediaMode mediaMode) {
			this.mediaMode = mediaMode;
			return this;
		}

		/**
		 * Call this method to set whether the Session will be automatically recorded
		 * ({@link RecordingMode#ALWAYS}) or not ({@link RecordingMode#MANUAL})<br>
		 * Default value is {@link RecordingMode#MANUAL}
		 */
		public SessionProperties.Builder recordingMode(RecordingMode recordingMode) {
			this.recordingMode = recordingMode;
			return this;
		}

		/**
		 * Call this method to set the the default value used to initialize property
		 * {@link io.openvidu.java.client.RecordingProperties#outputMode()} of every
		 * recording of this session. You can easily override this value later when
		 * starting a {@link io.openvidu.java.client.Recording} by calling
		 * {@link io.openvidu.java.client.RecordingProperties.Builder#outputMode(Recording.OutputMode)}
		 * with any other value.<br>
		 * Default value is {@link Recording.OutputMode#COMPOSED}
		 */
		public SessionProperties.Builder defaultOutputMode(OutputMode outputMode) {
			this.defaultOutputMode = outputMode;
			return this;
		}

		/**
		 * Call this method to set the the default value used to initialize property
		 * {@link io.openvidu.java.client.RecordingProperties#recordingLayout()} of
		 * every recording of this session. You can easily override this value later
		 * when starting a {@link io.openvidu.java.client.Recording} by calling
		 * {@link io.openvidu.java.client.RecordingProperties.Builder#recordingLayout(RecordingLayout)}
		 * with any other value.<br>
		 * Default value is {@link RecordingLayout#BEST_FIT}<br>
		 * <br>
		 * Recording layouts are only applicable to recordings with OutputMode
		 * {@link io.openvidu.java.client.Recording.OutputMode#COMPOSED} or
		 * {@link io.openvidu.java.client.Recording.OutputMode#COMPOSED_QUICK_START}
		 */
		public SessionProperties.Builder defaultRecordingLayout(RecordingLayout layout) {
			this.defaultRecordingLayout = layout;
			return this;
		}

		/**
		 * Call this method to set the default value used to initialize property
		 * {@link io.openvidu.java.client.RecordingProperties#customLayout()} of every
		 * recording of this session. You can easily override this value later when
		 * starting a {@link io.openvidu.java.client.Recording} by calling
		 * {@link io.openvidu.java.client.RecordingProperties.Builder#customLayout(String)}
		 * with any other value.<br>
		 * <br>
		 * 
		 * Custom layouts are only applicable to recordings with OutputMode
		 * {@link io.openvidu.java.client.Recording.OutputMode#COMPOSED} (or
		 * {@link io.openvidu.java.client.Recording.OutputMode#COMPOSED_QUICK_START})
		 * and RecordingLayout {@link io.openvidu.java.client.RecordingLayout#CUSTOM}
		 */
		public SessionProperties.Builder defaultCustomLayout(String path) {
			this.defaultCustomLayout = path;
			return this;
		}

		/**
		 * Call this method to fix the sessionId that will be assigned to the session.
		 * You can take advantage of this property to facilitate the mapping between
		 * OpenVidu Server 'session' entities and your own 'session' entities. If this
		 * parameter is undefined or an empty string, OpenVidu Server will generate a
		 * random sessionId for you.
		 */
		public SessionProperties.Builder customSessionId(String customSessionId) {
			this.customSessionId = customSessionId;
			return this;
		}
		
		/**
		 * Call this method to define which video codec do you want to be forcibly used for this session.
		 * This allows browsers/clients to use the same codec avoiding transcoding in the media server.
		 * If the browser/client is not compatible with the specified codec and {@link #allowTranscoding(Boolean)} 
		 * is <code>false</code> and exception will occur.
		 * 
		 * If forcedVideoCodec is set to NONE, no codec will be forced. 
		 */
		public SessionProperties.Builder forcedVideoCodec(VideoCodec forcedVideoCodec) {
			this.forcedVideoCodec = forcedVideoCodec;
			return this;
		}
		
		/**
		 * Call this method to define if you want to allow transcoding in the media server or not
		 * when {@link #forcedVideoCodec(VideoCodec)} is not compatible with the browser/client.
		 */
		public SessionProperties.Builder allowTranscoding(Boolean allowTranscoding) {
			this.allowTranscoding = allowTranscoding;
			return this;
		}

		/**
		 * <a href="https://docs.openvidu.io/en/stable/openvidu-pro/" target="_blank"
		 * style="display: inline-block; background-color: rgb(0, 136, 170); color:
		 * white; font-weight: bold; padding: 0px 5px; margin-right: 5px; border-radius:
		 * 3px; font-size: 13px; line-height:21px; font-family: Montserrat,
		 * sans-serif">PRO</a> Call this method to force the session to be hosted in the
		 * Media Node with identifier <code>mediaNodeId</code>
		 */
		public SessionProperties.Builder mediaNode(String mediaNodeId) {
			this.mediaNode = mediaNodeId;
			return this;
		}

		/**
		 * Call this method to define which video codec do you want to be forcibly used for this session.
		 * This allows browsers/clients to use the same codec avoiding transcoding in the media server.
		 * If the browser/client is not compatible with the specified codec and {@link #allowTranscoding(Boolean)}
		 * is <code>false</code> and exception will occur.
		 *
		 * If forcedVideoCodec is set to NONE, no codec will be forced.
		 */
		public SessionProperties.Builder forcedVideoCodec(VideoCodec forcedVideoCodec) {
			this.forcedVideoCodec = forcedVideoCodec;
			return this;
		}

		/**
		 * Call this method to define if you want to allow transcoding in the media server or not
		 * when {@link #forcedVideoCodec(VideoCodec)} is not compatible with the browser/client.
		 */
		public SessionProperties.Builder allowTranscoding(Boolean allowTranscoding) {
			this.allowTranscoding = allowTranscoding;
			return this;
		}

	}

	protected SessionProperties() {
		this.mediaMode = MediaMode.ROUTED;
		this.recordingMode = RecordingMode.MANUAL;
		this.defaultOutputMode = OutputMode.COMPOSED;
		this.defaultRecordingLayout = RecordingLayout.BEST_FIT;
		this.defaultCustomLayout = "";
		this.customSessionId = "";
<<<<<<< HEAD
		this.allowTranscoding = false;
	}

	private SessionProperties(MediaMode mediaMode, RecordingMode recordingMode, OutputMode outputMode,
			RecordingLayout layout, String defaultCustomLayout, String customSessionId,
=======
		this.mediaNode = "";
	}

	private SessionProperties(MediaMode mediaMode, RecordingMode recordingMode, OutputMode outputMode,
			RecordingLayout layout, String defaultCustomLayout, String customSessionId, String mediaNode,
>>>>>>> 9b5fffe3
			VideoCodec forcedVideoCodec, Boolean allowTranscoding) {
		this.mediaMode = mediaMode;
		this.recordingMode = recordingMode;
		this.defaultOutputMode = outputMode;
		this.defaultRecordingLayout = layout;
		this.defaultCustomLayout = defaultCustomLayout;
		this.customSessionId = customSessionId;
<<<<<<< HEAD
=======
		this.mediaNode = mediaNode;
>>>>>>> 9b5fffe3
		this.forcedVideoCodec = forcedVideoCodec;
		this.allowTranscoding = allowTranscoding;
	}

	/**
	 * Defines how the media streams will be sent and received by your clients:
	 * routed through OpenVidu Media Node (<code>MediaMode.ROUTED</code>) or
	 * attempting direct p2p connections (<code>MediaMode.RELAYED</code>, <i>not
	 * available yet</i>)
	 */
	public MediaMode mediaMode() {
		return this.mediaMode;
	}

	/**
	 * Defines whether the Session will be automatically recorded
	 * ({@link RecordingMode#ALWAYS}) or not ({@link RecordingMode#MANUAL})
	 */
	public RecordingMode recordingMode() {
		return this.recordingMode;
	}

	/**
	 * Defines the default value used to initialize property
	 * {@link io.openvidu.java.client.RecordingProperties#outputMode()} of every
	 * recording of this session. You can easily override this value later when
	 * starting a {@link io.openvidu.java.client.Recording} by calling
	 * {@link io.openvidu.java.client.RecordingProperties.Builder#outputMode(Recording.OutputMode)}
	 * with any other value
	 */
	public OutputMode defaultOutputMode() {
		return this.defaultOutputMode;
	}

	/**
	 * Defines the default value used to initialize property
	 * {@link io.openvidu.java.client.RecordingProperties#recordingLayout()} of
	 * every recording of this session. You can easily override this value later
	 * when starting a {@link io.openvidu.java.client.Recording} by calling
	 * {@link io.openvidu.java.client.RecordingProperties.Builder#recordingLayout(RecordingLayout)}
	 * with any other value.<br>
	 * Recording layouts are only applicable to recordings with OutputMode
	 * {@link io.openvidu.java.client.Recording.OutputMode#COMPOSED} or
	 * {@link io.openvidu.java.client.Recording.OutputMode#COMPOSED_QUICK_START}
	 */
	public RecordingLayout defaultRecordingLayout() {
		return this.defaultRecordingLayout;
	}

	/**
	 * Defines the default value used to initialize property
	 * {@link io.openvidu.java.client.RecordingProperties#customLayout()} of every
	 * recording of this session. You can easily override this value later when
	 * starting a {@link io.openvidu.java.client.Recording} by calling
	 * {@link io.openvidu.java.client.RecordingProperties.Builder#customLayout(String)}
	 * with any other value.<br>
	 * Custom layouts are only applicable to recordings with OutputMode
	 * {@link io.openvidu.java.client.Recording.OutputMode#COMPOSED} (or
	 * {@link io.openvidu.java.client.Recording.OutputMode#COMPOSED_QUICK_START})
	 * and RecordingLayout {@link io.openvidu.java.client.RecordingLayout#CUSTOM}
	 */
	public String defaultCustomLayout() {
		return this.defaultCustomLayout;
	}

	/**
	 * Fixes the value of the sessionId property of the Session. You can take
	 * advantage of this property to facilitate the mapping between OpenVidu Server
	 * 'session' entities and your own 'session' entities. If this parameter is
	 * undefined or an empty string, OpenVidu Server will generate a random
	 * sessionId for you.
	 */
	public String customSessionId() {
		return this.customSessionId;
	}
	
	/**
	 * Defines which video codec is being forced to be used in the browser/client
	 */
	public VideoCodec forcedVideoCodec() {
		return this.forcedVideoCodec;
	}
	
	/**
	 * Defines if transcoding is allowed or not when {@link #forcedVideoCodec}
	 * is not a compatible codec with the browser/client.
	 */
	public Boolean isTranscodingAllowed() {
		return this.allowTranscoding;
	}

	/**
	 * <a href="https://docs.openvidu.io/en/stable/openvidu-pro/" target="_blank"
	 * style="display: inline-block; background-color: rgb(0, 136, 170); color:
	 * white; font-weight: bold; padding: 0px 5px; margin-right: 5px; border-radius:
	 * 3px; font-size: 13px; line-height:21px; font-family: Montserrat,
	 * sans-serif">PRO</a> The Media Node where to host the session. The default
	 * option if this property is not defined is the less loaded Media Node at the
	 * moment the first user joins the session.
	 */
	public String mediaNode() {
		return this.mediaNode;
	}

	/**
	 * Defines which video codec is being forced to be used in the browser/client
	 */
	public VideoCodec forcedVideoCodec() {
		return this.forcedVideoCodec;
	}

	/**
	 * Defines if transcoding is allowed or not when {@link #forcedVideoCodec}
	 * is not a compatible codec with the browser/client.
	 */
	public Boolean isTranscodingAllowed() {
		return this.allowTranscoding;
	}

	protected JsonObject toJson() {
		JsonObject json = new JsonObject();
		json.addProperty("mediaMode", mediaMode().name());
		json.addProperty("recordingMode", recordingMode().name());
		json.addProperty("defaultOutputMode", defaultOutputMode().name());
		json.addProperty("defaultRecordingLayout", defaultRecordingLayout().name());
		json.addProperty("defaultCustomLayout", defaultCustomLayout());
		json.addProperty("customSessionId", customSessionId());
		if (mediaNode() != null) {
			JsonObject mediaNodeJson = new JsonObject();
			mediaNodeJson.addProperty("id", mediaNode());
			json.add("mediaNode", mediaNodeJson);
		}
		if (forcedVideoCodec() != null) {
			json.addProperty("forcedVideoCodec", forcedVideoCodec().name());
		}
		if (isTranscodingAllowed() != null) {
			json.addProperty("allowTranscoding", isTranscodingAllowed());
		}
		return json;
	}

}<|MERGE_RESOLUTION|>--- conflicted
+++ resolved
@@ -32,10 +32,7 @@
 	private RecordingLayout defaultRecordingLayout;
 	private String defaultCustomLayout;
 	private String customSessionId;
-<<<<<<< HEAD
-=======
 	private String mediaNode;
->>>>>>> 9b5fffe3
 	private VideoCodec forcedVideoCodec;
 	private Boolean allowTranscoding;
 
@@ -50,10 +47,7 @@
 		private RecordingLayout defaultRecordingLayout = RecordingLayout.BEST_FIT;
 		private String defaultCustomLayout = "";
 		private String customSessionId = "";
-<<<<<<< HEAD
-=======
 		private String mediaNode;
->>>>>>> 9b5fffe3
 		private VideoCodec forcedVideoCodec;
 		private Boolean allowTranscoding;
 
@@ -63,11 +57,7 @@
 		 */
 		public SessionProperties build() {
 			return new SessionProperties(this.mediaMode, this.recordingMode, this.defaultOutputMode,
-<<<<<<< HEAD
-					this.defaultRecordingLayout, this.defaultCustomLayout, this.customSessionId,
-=======
 					this.defaultRecordingLayout, this.defaultCustomLayout, this.customSessionId, this.mediaNode,
->>>>>>> 9b5fffe3
 					this.forcedVideoCodec, this.allowTranscoding);
 		}
 
@@ -76,7 +66,7 @@
 		 * your clients: routed through OpenVidu Media Node
 		 * (<code>MediaMode.ROUTED</code>) or attempting direct p2p connections
 		 * (<code>MediaMode.RELAYED</code>, <i>not available yet</i>)
-		 * 
+		 *
 		 * Default value is <code>MediaMode.ROUTED</code>
 		 */
 		public SessionProperties.Builder mediaMode(MediaMode mediaMode) {
@@ -134,7 +124,7 @@
 		 * {@link io.openvidu.java.client.RecordingProperties.Builder#customLayout(String)}
 		 * with any other value.<br>
 		 * <br>
-		 * 
+		 *
 		 * Custom layouts are only applicable to recordings with OutputMode
 		 * {@link io.openvidu.java.client.Recording.OutputMode#COMPOSED} (or
 		 * {@link io.openvidu.java.client.Recording.OutputMode#COMPOSED_QUICK_START})
@@ -156,20 +146,20 @@
 			this.customSessionId = customSessionId;
 			return this;
 		}
-		
+
 		/**
 		 * Call this method to define which video codec do you want to be forcibly used for this session.
 		 * This allows browsers/clients to use the same codec avoiding transcoding in the media server.
-		 * If the browser/client is not compatible with the specified codec and {@link #allowTranscoding(Boolean)} 
+		 * If the browser/client is not compatible with the specified codec and {@link #allowTranscoding(Boolean)}
 		 * is <code>false</code> and exception will occur.
-		 * 
-		 * If forcedVideoCodec is set to NONE, no codec will be forced. 
+		 *
+		 * If forcedVideoCodec is set to NONE, no codec will be forced.
 		 */
 		public SessionProperties.Builder forcedVideoCodec(VideoCodec forcedVideoCodec) {
 			this.forcedVideoCodec = forcedVideoCodec;
 			return this;
 		}
-		
+
 		/**
 		 * Call this method to define if you want to allow transcoding in the media server or not
 		 * when {@link #forcedVideoCodec(VideoCodec)} is not compatible with the browser/client.
@@ -223,19 +213,11 @@
 		this.defaultRecordingLayout = RecordingLayout.BEST_FIT;
 		this.defaultCustomLayout = "";
 		this.customSessionId = "";
-<<<<<<< HEAD
-		this.allowTranscoding = false;
-	}
-
-	private SessionProperties(MediaMode mediaMode, RecordingMode recordingMode, OutputMode outputMode,
-			RecordingLayout layout, String defaultCustomLayout, String customSessionId,
-=======
 		this.mediaNode = "";
 	}
 
 	private SessionProperties(MediaMode mediaMode, RecordingMode recordingMode, OutputMode outputMode,
 			RecordingLayout layout, String defaultCustomLayout, String customSessionId, String mediaNode,
->>>>>>> 9b5fffe3
 			VideoCodec forcedVideoCodec, Boolean allowTranscoding) {
 		this.mediaMode = mediaMode;
 		this.recordingMode = recordingMode;
@@ -243,10 +225,7 @@
 		this.defaultRecordingLayout = layout;
 		this.defaultCustomLayout = defaultCustomLayout;
 		this.customSessionId = customSessionId;
-<<<<<<< HEAD
-=======
 		this.mediaNode = mediaNode;
->>>>>>> 9b5fffe3
 		this.forcedVideoCodec = forcedVideoCodec;
 		this.allowTranscoding = allowTranscoding;
 	}
@@ -322,14 +301,14 @@
 	public String customSessionId() {
 		return this.customSessionId;
 	}
-	
+
 	/**
 	 * Defines which video codec is being forced to be used in the browser/client
 	 */
 	public VideoCodec forcedVideoCodec() {
 		return this.forcedVideoCodec;
 	}
-	
+
 	/**
 	 * Defines if transcoding is allowed or not when {@link #forcedVideoCodec}
 	 * is not a compatible codec with the browser/client.
