--- conflicted
+++ resolved
@@ -43,17 +43,10 @@
 
 	<properties>
 		<version.kurento>6.15.0</version.kurento>
-<<<<<<< HEAD
-		<version.spring-boot>2.2.4.RELEASE</version.spring-boot>
-		<version.junit>4.12</version.junit>
-		<version.junit.jupiter>5.6.0</version.junit.jupiter>
-		<version.junit.platform>1.6.0</version.junit.platform>
-=======
 		<version.spring-boot>2.3.5.RELEASE</version.spring-boot>
 		<version.junit>4.13.1</version.junit>
 		<version.junit.jupiter>5.7.0</version.junit.jupiter>
 		<version.junit.platform>1.7.0</version.junit.platform>
->>>>>>> 9b5fffe3
 		<version.selenium>3.141.59</version.selenium>
 		<version.mockito.core>3.6.0</version.mockito.core>
 		<version.powermock>2.0.9</version.powermock>
@@ -102,8 +95,8 @@
 		<maven.compiler.target>11</maven.compiler.target>
 		<maven.compiler.source>11</maven.compiler.source>
 
-		<!-- Options to override the compiler arguments directly on the compiler 
-			arument line to separate between what the IDE understands as the source level 
+		<!-- Options to override the compiler arguments directly on the compiler
+			arument line to separate between what the IDE understands as the source level
 			and what the Maven compiler actually use. -->
 		<maven.compiler.argument.target>${maven.compiler.target}</maven.compiler.argument.target>
 		<maven.compiler.argument.source>${maven.compiler.source}</maven.compiler.argument.source>
@@ -129,7 +122,7 @@
 		<plugins>
 			<plugin>
 
-				<!-- Check for the minimum version of Java and Maven. Runs during the 
+				<!-- Check for the minimum version of Java and Maven. Runs during the
 					validate phase. -->
 				<groupId>org.apache.maven.plugins</groupId>
 				<artifactId>maven-enforcer-plugin</artifactId>
