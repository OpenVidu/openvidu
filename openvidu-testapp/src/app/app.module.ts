import { BrowserModule } from '@angular/platform-browser';
import { NgModule } from '@angular/core';
import { FormsModule } from '@angular/forms';
import { BrowserAnimationsModule } from '@angular/platform-browser/animations';
import { FlexLayoutModule } from '@angular/flex-layout';
import { AppMaterialModule } from './app.material.module';
import { HttpClientModule } from '@angular/common/http';

import { routing } from './app.routing';
import { AppComponent } from './app.component';
import { TestSessionsComponent } from './components/test-sessions/test-sessions.component';
import { TestApirestComponent } from './components/test-apirest/test-apirest.component';
import { TestScenariosComponent } from './components/test-scenarios/test-scenarios.component';
import { OpenviduInstanceComponent } from './components/openvidu-instance/openvidu-instance.component';
import { VideoComponent } from './components/video/video.component';
import { OpenViduVideoComponent } from './components/video/ov-video.component';
import { UsersTableComponent } from './components/users-table/users-table.component';
import { TableVideoComponent } from './components/users-table/table-video.component';

import { ExtensionDialogComponent } from './components/dialogs/extension-dialog/extension-dialog.component';
import { LocalRecordingDialogComponent } from './components/dialogs/local-recording-dialog/local-recording-dialog.component';
import { SessionPropertiesDialogComponent } from './components/dialogs/session-properties-dialog/session-properties-dialog.component';
import { SessionApiDialogComponent } from './components/dialogs/session-api-dialog/session-api-dialog.component';
import { EventsDialogComponent } from './components/dialogs/events-dialog/events-dialog.component';
import { PublisherPropertiesDialogComponent } from './components/dialogs/publisher-properties-dialog/publisher-properties-dialog.component';
import { ScenarioPropertiesDialogComponent } from './components/dialogs/scenario-properties-dialog/scenario-properties-dialog.component';
import { FilterDialogComponent } from './components/dialogs/filter-dialog/filter-dialog.component';
import { ShowCodecDialogComponent } from './components/dialogs/show-codec-dialog/show-codec-dialog.component';

import { OpenviduRestService } from './services/openvidu-rest.service';
import { OpenviduParamsService } from './services/openvidu-params.service';
import { TestFeedService } from './services/test-feed.service';
import { MuteSubscribersService } from './services/mute-subscribers.service';
import {SessionInfoDialogComponent} from "./components/dialogs/session-info-dialog/session-info-dialog.component";

@NgModule({
  declarations: [
    AppComponent,
    OpenviduInstanceComponent,
    VideoComponent,
    OpenViduVideoComponent,
    TestSessionsComponent,
    TestApirestComponent,
    TestScenariosComponent,
    ExtensionDialogComponent,
    SessionPropertiesDialogComponent,
    SessionApiDialogComponent,
    EventsDialogComponent,
    LocalRecordingDialogComponent,
    PublisherPropertiesDialogComponent,
    ScenarioPropertiesDialogComponent,
    FilterDialogComponent,
    ShowCodecDialogComponent,
    SessionInfoDialogComponent,
    UsersTableComponent,
    TableVideoComponent,
    ShowCodecDialogComponent
  ],
  imports: [
    BrowserModule,
    FormsModule,
    BrowserAnimationsModule,
    AppMaterialModule,
    FlexLayoutModule,
    HttpClientModule,
    routing
  ],
  providers: [
    OpenviduRestService,
    OpenviduParamsService,
    TestFeedService,
    MuteSubscribersService
  ],
  entryComponents: [
    ExtensionDialogComponent,
    SessionPropertiesDialogComponent,
    SessionApiDialogComponent,
    EventsDialogComponent,
    LocalRecordingDialogComponent,
    PublisherPropertiesDialogComponent,
    ScenarioPropertiesDialogComponent,
    FilterDialogComponent,
<<<<<<< HEAD
    ShowCodecDialogComponent
=======
    ShowCodecDialogComponent,
    SessionInfoDialogComponent
>>>>>>> 9b5fffe3
  ],
  bootstrap: [AppComponent]
})
export class AppModule { }<|MERGE_RESOLUTION|>--- conflicted
+++ resolved
@@ -80,12 +80,8 @@
     PublisherPropertiesDialogComponent,
     ScenarioPropertiesDialogComponent,
     FilterDialogComponent,
-<<<<<<< HEAD
-    ShowCodecDialogComponent
-=======
     ShowCodecDialogComponent,
     SessionInfoDialogComponent
->>>>>>> 9b5fffe3
   ],
   bootstrap: [AppComponent]
 })
