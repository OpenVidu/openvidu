--- conflicted
+++ resolved
@@ -68,698 +68,6 @@
     pubSubAudioIcon = 'mic';
     recordIcon = 'fiber_manual_record';
     pauseRecordIcon = '';
-<<<<<<< HEAD
-    
-    // Stats
-    usedVideoCodec: string;
-    
-    constructor(private dialog: MatDialog, private muteSubscribersService: MuteSubscribersService
-    ) { }
-
-    ngOnInit() {
-
-        if (this.streamManager.remote) {
-            // Init subscriber events
-            this.eventCollection = {
-                videoElementCreated: true,
-                videoElementDestroyed: true,
-                streamPlaying: true,
-                streamAudioVolumeChange: false,
-                streamPropertyChanged: false
-            };
-            this.updateSubscriberEvents({
-                videoElementCreated: false,
-                videoElementDestroyed: false,
-                streamPlaying: false,
-                streamAudioVolumeChange: true,
-                streamPropertyChanged: true
-            });
-
-        } else {
-            // Init publisher events
-            this.eventCollection = {
-                videoElementCreated: true,
-                videoElementDestroyed: true,
-                streamPlaying: true,
-                streamAudioVolumeChange: false,
-                accessAllowed: true,
-                accessDenied: true,
-                accessDialogOpened: true,
-                accessDialogClosed: true,
-                streamCreated: true,
-                streamDestroyed: true,
-                streamPropertyChanged: false
-            };
-            this.updatePublisherEvents(
-                <Publisher>this.streamManager,
-                {
-                    videoElementCreated: false,
-                    videoElementDestroyed: false,
-                    streamPlaying: false,
-                    streamAudioVolumeChange: true,
-                    accessAllowed: false,
-                    accessDenied: false,
-                    accessDialogOpened: false,
-                    accessDialogClosed: false,
-                    streamCreated: false,
-                    streamDestroyed: false,
-                    streamPropertyChanged: true
-                });
-            this.sendAudio = this.streamManager.stream.hasAudio;
-            this.sendVideo = this.streamManager.stream.hasVideo;
-            this.audioMuted = !this.properties.publishAudio;
-            this.videoMuted = !this.properties.publishVideo;
-            this.pubSubAudioIcon = this.audioMuted ? 'mic_off' : 'mic';
-            this.pubSubVideoIcon = this.videoMuted ? 'videocam_off' : 'videocam';
-            this.optionsVideo = this.streamManager.stream.typeOfVideo;
-        }
-
-        this.muteSubscribersSubscription = this.muteSubscribersService.mutedEvent$.subscribe(muteOrUnmute => {
-            if (this.streamManager.remote) {
-                this.streamManager.videos.forEach(v => {
-                    v.video.muted = muteOrUnmute;
-                });
-            }
-        });
-    }
-
-    ngOnDestroy() {
-        if (!!this.recorder) {
-            this.recorder.clean();
-        }
-        if (!!this.muteSubscribersSubscription) { this.muteSubscribersSubscription.unsubscribe(); }
-    }
-
-    subUnsub() {
-        const subscriber: Subscriber = <Subscriber>this.streamManager;
-        if (this.subbed) {
-            this.streamManager.stream.session.unsubscribe(subscriber);
-            this.restartRecorder();
-
-            this.pubSubVideoIcon = '';
-            this.pubSubAudioIcon = '';
-            this.recordIcon = '';
-            this.pauseRecordIcon = '';
-            this.pubSubIcon = 'play_arrow';
-            this.subbedVideo = false;
-            this.subbedAudio = false;
-        } else {
-            const oldValues = {
-                videoElementCreated: this.eventCollection.videoElementCreated,
-                videoElementDestroyed: this.eventCollection.videoElementDestroyed,
-                streamPlaying: this.eventCollection.streamPlaying,
-                streamAudioVolumeChange: this.eventCollection.streamAudioVolumeChange,
-                streamPropertyChanged: this.eventCollection.streamPropertyChanged
-            };
-            this.streamManager = this.streamManager.stream.session.subscribe(subscriber.stream, undefined);
-            this.reSubbed.emit(this.streamManager);
-
-            this.pubSubVideoIcon = 'videocam';
-            this.pubSubAudioIcon = 'mic';
-            this.recordIcon = 'fiber_manual_record';
-            this.pauseRecordIcon = '';
-            this.pubSubIcon = 'stop';
-            this.subbedVideo = true;
-            this.subbedAudio = true;
-
-            this.updateSubscriberEvents(oldValues);
-        }
-        this.subbed = !this.subbed;
-    }
-
-    subUnsubVideo(connectionId: string) {
-        const subscriber: Subscriber = <Subscriber>this.streamManager;
-        this.subbedVideo = !this.subbedVideo;
-        subscriber.subscribeToVideo(this.subbedVideo);
-        this.pubSubVideoIcon = this.subbedVideo ? 'videocam' : 'videocam_off';
-    }
-
-    subUnsubAudio(connectionId: string) {
-        const subscriber: Subscriber = <Subscriber>this.streamManager;
-        this.subbedAudio = !this.subbedAudio;
-        subscriber.subscribeToAudio(this.subbedAudio);
-        this.pubSubAudioIcon = this.subbedAudio ? 'mic' : 'mic_off';
-    }
-
-    pubUnpub() {
-        const publisher: Publisher = <Publisher>this.streamManager;
-        if (this.unpublished) {
-            this.streamManager.stream.session.publish(publisher)
-                .then(() => {
-                    console.log(publisher);
-                })
-                .catch(e => {
-                    console.error(e);
-                });
-        } else {
-            this.streamManager.stream.session.unpublish(publisher);
-        }
-        this.unpublished = !this.unpublished;
-        this.unpublished ? this.pubSubIcon = 'play_arrow' : this.pubSubIcon = 'stop';
-    }
-
-    pubUnpubVideo() {
-        const publisher: Publisher = <Publisher>this.streamManager;
-        this.videoMuted = !this.videoMuted;
-        publisher.publishVideo(!this.videoMuted);
-        this.pubSubVideoIcon = this.videoMuted ? 'videocam_off' : 'videocam';
-    }
-
-    pubUnpubAudio() {
-        const publisher: Publisher = <Publisher>this.streamManager;
-        this.audioMuted = !this.audioMuted;
-        publisher.publishAudio(!this.audioMuted);
-        this.pubSubAudioIcon = this.audioMuted ? 'mic_off' : 'mic';
-    }
-
-    changePub() {
-        let screenChange;
-        if (!this.publisherChanged) {
-            if (this.sendAudio && !this.sendVideo) {
-                this.sendAudioChange = false;
-                this.sendVideoChange = true;
-                screenChange = false;
-            } else if (!this.sendAudio && this.sendVideo) {
-                this.sendAudioChange = true;
-                this.sendVideoChange = false;
-            } else if (this.sendAudio && this.sendVideo && this.optionsVideo === 'CAMERA') {
-                this.sendAudioChange = false;
-                this.sendVideoChange = true;
-                screenChange = true;
-            } else if (this.sendAudio && this.sendVideo && this.optionsVideo === 'SCREEN') {
-                this.sendAudioChange = false;
-                this.sendVideoChange = true;
-                screenChange = false;
-            }
-        } else {
-            this.sendAudioChange = this.sendAudio;
-            this.sendVideoChange = this.sendVideo;
-            screenChange = this.optionsVideo === 'SCREEN' ? true : false;
-        }
-
-        this.unpublished = false;
-
-        const otherPublisher = this.OV.initPublisher(
-            undefined,
-            {
-                audioSource: this.sendAudioChange ? undefined : false,
-                videoSource: this.sendVideoChange ? (screenChange ? 'screen' : undefined) : false,
-                publishAudio: !this.audioMuted,
-                publishVideo: !this.videoMuted,
-                resolution: '640x480',
-                frameRate: 30,
-                insertMode: VideoInsertMode.APPEND
-            },
-            (err) => {
-                if (err) {
-                    console.warn(err);
-                    if (err.name === 'SCREEN_EXTENSION_NOT_INSTALLED') {
-                        this.dialog.open(ExtensionDialogComponent, {
-                            data: { url: err.message },
-                            disableClose: true,
-                            width: '250px'
-                        });
-                    }
-                }
-            });
-        this.updatePublisherEvents(otherPublisher, {
-            videoElementCreated: !this.eventCollection.videoElementCreated,
-            videoElementDestroyed: !this.eventCollection.videoElementDestroyed,
-            streamPlaying: !this.eventCollection.streamPlaying,
-            streamAudioVolumeChange: !this.eventCollection.streamAudioVolumeChange,
-            accessAllowed: !this.eventCollection.accessAllowed,
-            accessDenied: !this.eventCollection.accessDenied,
-            accessDialogOpened: !this.eventCollection.accessDialogOpened,
-            accessDialogClosed: !this.eventCollection.accessDialogClosed,
-            streamCreated: !this.eventCollection.streamCreated,
-            streamDestroyed: !this.eventCollection.streamDestroyed,
-            streamPropertyChanged: !this.eventCollection.streamPropertyChanged,
-        });
-
-        const oldPublisher = <Publisher>this.streamManager;
-        if (oldPublisher.isSubscribedToRemote) {
-            otherPublisher.subscribeToRemote(true);
-        }
-
-        otherPublisher.once('accessAllowed', () => {
-            if (!this.unpublished) {
-                this.streamManager.stream.session.unpublish(oldPublisher);
-            }
-            this.streamManager.stream.session.publish(otherPublisher).then(() => {
-                this.streamManager = otherPublisher;
-            });
-        });
-
-        this.publisherChanged = !this.publisherChanged;
-    }
-
-    updateSubscriberEvents(oldValues) {
-        const sub: Subscriber = <Subscriber>this.streamManager;
-
-        if (this.eventCollection.videoElementCreated) {
-            if (!oldValues.videoElementCreated) {
-                sub.on('videoElementCreated', (event: VideoElementEvent) => {
-                    this.updateEventListInParent.emit({
-                        eventName: 'videoElementCreated',
-                        eventContent: event.element.id,
-                        event
-                    });
-                });
-            }
-        } else {
-            sub.off('videoElementCreated');
-        }
-
-        if (this.eventCollection.videoElementDestroyed) {
-            if (!oldValues.videoElementDestroyed) {
-                sub.on('videoElementDestroyed', (event: VideoElementEvent) => {
-                    this.showButtons = false;
-                    this.updateEventListInParent.emit({
-                        eventName: 'videoElementDestroyed',
-                        eventContent: event.element.id,
-                        event
-                    });
-                });
-            }
-        } else {
-            sub.off('videoElementDestroyed');
-        }
-
-        if (this.eventCollection.streamPlaying) {
-            if (!oldValues.streamPlaying) {
-                sub.on('streamPlaying', (event: StreamManagerEvent) => {
-                    if (!sub.stream.hasVideo) {
-                        this.videoClasses = 'grey-background';
-                        this.videoPoster = 'assets/images/volume.png';
-                    } else {
-                        this.videoClasses = '';
-                        this.videoPoster = '';
-                    }
-                    this.showButtons = true;
-                    this.updateEventListInParent.emit({
-                        eventName: 'streamPlaying',
-                        eventContent: this.streamManager.stream.streamId,
-                        event
-                    });
-                });
-            }
-        } else {
-            sub.off('streamPlaying');
-        }
-
-        if (this.eventCollection.streamAudioVolumeChange) {
-            if (!oldValues.streamAudioVolumeChange) {
-                sub.on('streamAudioVolumeChange', (event: StreamManagerEvent) => {
-                    this.updateEventListInParent.emit({
-                        eventName: 'streamAudioVolumeChange',
-                        eventContent: event.value['newValue'],
-                        event
-                    });
-                });
-            }
-        } else {
-            sub.off('streamAudioVolumeChange');
-        }
-
-        if (this.eventCollection.streamPropertyChanged) {
-            if (!oldValues.streamPropertyChanged) {
-                sub.on('streamPropertyChanged', (event: StreamPropertyChangedEvent) => {
-                    const newValue = event.changedProperty === 'videoDimensions' ?
-                        JSON.stringify(event.newValue) : event.newValue.toString();
-                    this.updateEventListInParent.emit({
-                        eventName: 'streamPropertyChanged',
-                        eventContent: event.changedProperty + ' [' + newValue + ']',
-                        event
-                    });
-                });
-            }
-        } else {
-            sub.off('streamPropertyChanged');
-        }
-    }
-
-    updatePublisherEvents(pub: Publisher, oldValues: any) {
-        if (this.eventCollection.videoElementCreated) {
-            if (!oldValues.videoElementCreated) {
-                pub.on('videoElementCreated', (event: VideoElementEvent) => {
-                    this.updateEventListInParent.emit({
-                        eventName: 'videoElementCreated',
-                        eventContent: event.element.id,
-                        event
-                    });
-                });
-            }
-        } else {
-            pub.off('videoElementCreated');
-        }
-
-        if (this.eventCollection.accessAllowed) {
-            if (!oldValues.accessAllowed) {
-                pub.on('accessAllowed', () => {
-                    this.updateEventListInParent.emit({
-                        eventName: 'accessAllowed',
-                        eventContent: '',
-                        event: {
-                            type: 'accessAllowed',
-                            target: pub,
-                            cancelable: false,
-                            hasBeenPrevented: false,
-                            isDefaultPrevented: () => false,
-                            preventDefault: () => { },
-                            callDefaultBehavior: () => { }
-                        }
-                    });
-                });
-            }
-        } else {
-            pub.off('accessAllowed');
-        }
-
-        if (this.eventCollection.accessDenied) {
-            if (!oldValues.accessDenied) {
-                pub.on('accessDenied', (error) => {
-                    this.updateEventListInParent.emit({
-                        eventName: 'accessDenied',
-                        eventContent: JSON.stringify(error),
-                        event: {
-                            type: 'accessDenied',
-                            target: pub,
-                            cancelable: false,
-                            hasBeenPrevented: false,
-                            isDefaultPrevented: () => false,
-                            preventDefault: () => { },
-                            callDefaultBehavior: () => { }
-                        }
-                    });
-                });
-            }
-        } else {
-            pub.off('accessDenied');
-        }
-
-        if (this.eventCollection.accessDialogOpened) {
-            if (!oldValues.accessDialogOpened) {
-                pub.on('accessDialogOpened', (e) => {
-                    this.updateEventListInParent.emit({
-                        eventName: 'accessDialogOpened',
-                        eventContent: '',
-                        event: {
-                            type: 'accessDialogOpened',
-                            target: pub,
-                            cancelable: false,
-                            hasBeenPrevented: false,
-                            isDefaultPrevented: () => false,
-                            preventDefault: () => { },
-                            callDefaultBehavior: () => { }
-                        }
-                    });
-                });
-            }
-        } else {
-            pub.off('accessDialogOpened');
-        }
-
-        if (this.eventCollection.accessDialogClosed) {
-            if (!oldValues.accessDialogClosed) {
-                pub.on('accessDialogClosed', (e) => {
-                    this.updateEventListInParent.emit({
-                        eventName: 'accessDialogClosed',
-                        eventContent: '',
-                        event: {
-                            type: 'accessDialogClosed',
-                            target: pub,
-                            cancelable: false,
-                            hasBeenPrevented: false,
-                            isDefaultPrevented: () => false,
-                            preventDefault: () => { },
-                            callDefaultBehavior: () => { }
-                        }
-                    });
-                });
-            }
-        } else {
-            pub.off('accessDialogClosed');
-        }
-
-        if (this.eventCollection.streamCreated) {
-            if (!oldValues.streamCreated) {
-                pub.on('streamCreated', (event: StreamEvent) => {
-                    this.updateEventListInParent.emit({
-                        eventName: 'streamCreated',
-                        eventContent: event.stream.streamId,
-                        event
-                    });
-                });
-            }
-        } else {
-            pub.off('streamCreated');
-        }
-
-        if (this.eventCollection.streamDestroyed) {
-            if (!oldValues.streamDestroyed) {
-                pub.on('streamDestroyed', (event: StreamEvent) => {
-                    this.updateEventListInParent.emit({
-                        eventName: 'streamDestroyed',
-                        eventContent: event.stream.streamId,
-                        event
-                    });
-                    if (event.reason.indexOf('forceUnpublish') !== -1) {
-                        this.unpublished = !this.unpublished;
-                        this.unpublished ? this.pubSubIcon = 'play_arrow' : this.pubSubIcon = 'stop';
-                    }
-                });
-            }
-        } else {
-            pub.off('streamDestroyed');
-        }
-
-        if (this.eventCollection.streamPropertyChanged) {
-            if (!oldValues.streamPropertyChanged) {
-                pub.on('streamPropertyChanged', (event: StreamPropertyChangedEvent) => {
-                    const newValue = event.changedProperty === 'videoDimensions' ?
-                        JSON.stringify(event.newValue) : event.newValue.toString();
-                    this.updateEventListInParent.emit({
-                        eventName: 'streamPropertyChanged',
-                        eventContent: event.changedProperty + ' [' + newValue + ']',
-                        event
-                    });
-                });
-            }
-        } else {
-            pub.off('streamPropertyChanged');
-        }
-
-        if (this.eventCollection.videoElementDestroyed) {
-            if (!oldValues.videoElementDestroyed) {
-                pub.on('videoElementDestroyed', (event: VideoElementEvent) => {
-                    this.updateEventListInParent.emit({
-                        eventName: 'videoElementDestroyed',
-                        eventContent: '(Publisher)',
-                        event
-                    });
-                });
-            }
-        } else {
-            pub.off('videoElementDestroyed');
-        }
-
-        if (this.eventCollection.streamPlaying) {
-            if (!oldValues.streamPlaying) {
-                pub.on('streamPlaying', (event: StreamManagerEvent) => {
-                    if (!pub.stream.hasVideo) {
-                        this.videoClasses = 'grey-background';
-                        this.videoPoster = 'assets/images/volume.png';
-                    } else {
-                        this.videoClasses = '';
-                        this.videoPoster = '';
-                    }
-                    this.showButtons = true;
-                    this.updateEventListInParent.emit({
-                        eventName: 'streamPlaying',
-                        eventContent: pub.stream.streamId,
-                        event
-                    });
-                });
-            }
-        } else {
-            pub.off('streamPlaying');
-        }
-
-        if (this.eventCollection.streamAudioVolumeChange) {
-            if (!oldValues.streamAudioVolumeChange) {
-                pub.on('streamAudioVolumeChange', (event: StreamManagerEvent) => {
-                    this.updateEventListInParent.emit({
-                        eventName: 'streamAudioVolumeChange',
-                        eventContent: event.value['newValue'],
-                        event
-                    });
-                });
-            }
-        } else {
-            pub.off('streamAudioVolumeChange');
-        }
-    }
-
-    openSubscriberEventsDialog() {
-        const oldValues = {
-            videoElementCreated: this.eventCollection.videoElementCreated,
-            videoElementDestroyed: this.eventCollection.videoElementDestroyed,
-            streamPlaying: this.eventCollection.streamPlaying,
-            streamAudioVolumeChange: this.eventCollection.streamAudioVolumeChange,
-            streamPropertyChanged: this.eventCollection.streamPropertyChanged
-        };
-        const dialogRef = this.dialog.open(EventsDialogComponent, {
-            data: {
-                eventCollection: this.eventCollection,
-                target: 'Subscriber'
-            },
-            width: '295px',
-            autoFocus: false,
-            disableClose: true
-        });
-        dialogRef.afterClosed().subscribe((result) => {
-            this.updateSubscriberEvents(oldValues);
-        });
-    }
-
-    openPublisherEventsDialog() {
-        const oldValues = {
-            videoElementCreated: this.eventCollection.videoElementCreated,
-            videoElementDestroyed: this.eventCollection.videoElementDestroyed,
-            streamPlaying: this.eventCollection.streamPlaying,
-            streamAudioVolumeChange: this.eventCollection.streamAudioVolumeChange,
-            accessAllowed: this.eventCollection.accessAllowed,
-            accessDenied: this.eventCollection.accessDenied,
-            accessDialogOpened: this.eventCollection.accessDialogOpened,
-            accessDialogClosed: this.eventCollection.accessDialogClosed,
-            streamCreated: this.eventCollection.streamCreated,
-            streamDestroyed: this.eventCollection.streamDestroyed,
-            streamPropertyChanged: this.eventCollection.streamPropertyChanged
-        };
-        const dialogRef = this.dialog.open(EventsDialogComponent, {
-            data: {
-                eventCollection: this.eventCollection,
-                target: 'Publisher'
-            },
-            width: '295px',
-            autoFocus: false,
-            disableClose: true
-        });
-        dialogRef.afterClosed().subscribe((result) => {
-            this.updatePublisherEvents(<Publisher>this.streamManager, oldValues);
-        });
-    }
-
-    record(): void {
-        if (!this.recording) {
-            this.recorder = this.OV.initLocalRecorder(this.streamManager.stream);
-            this.recorder.record();
-            this.recording = true;
-            this.recordIcon = 'stop';
-            this.pauseRecordIcon = 'pause';
-        } else {
-            this.recorder.stop()
-                .then(() => {
-                    let dialogRef: MatDialogRef<LocalRecordingDialogComponent>;
-                    dialogRef = this.dialog.open(LocalRecordingDialogComponent, {
-                        disableClose: true,
-                        data: {
-                            recorder: this.recorder
-                        }
-                    });
-                    dialogRef.componentInstance.myReference = dialogRef;
-
-                    dialogRef.afterOpen().subscribe(() => {
-                        this.muteSubscribersService.updateMuted(true);
-                        this.recorder.preview('recorder-preview').controls = true;
-                    });
-                    dialogRef.afterClosed().subscribe(() => {
-                        this.muteSubscribersService.updateMuted(false);
-                        this.restartRecorder();
-                    });
-                })
-                .catch((error) => {
-                    console.error('Error stopping LocalRecorder: ' + error);
-                });
-        }
-    }
-
-    pauseRecord(): void {
-        if (!this.recordingPaused) {
-            this.recorder.pause();
-            this.pauseRecordIcon = 'play_arrow';
-        } else {
-            this.recorder.resume();
-            this.pauseRecordIcon = 'pause';
-        }
-        this.recordingPaused = !this.recordingPaused;
-    }
-
-    private restartRecorder() {
-        this.recording = false;
-        this.recordingPaused = false;
-        this.recordIcon = 'fiber_manual_record';
-        this.pauseRecordIcon = '';
-        if (!!this.recorder) {
-            this.recorder.clean();
-        }
-    }
-
-    forceUnpublish() {
-        this.OV.session.forceUnpublish(this.streamManager.stream);
-    }
-
-    forceDisconnect() {
-        this.OV.session.forceDisconnect(this.streamManager.stream.connection);
-    }
-
-    filterConfig() {
-        this.dialog.open(FilterDialogComponent, {
-            data: {
-                session: this.streamManager.stream.session,
-                stream: this.streamManager.stream,
-                filterEventHandler: this.emitFilterEventToParent.bind(this)
-            },
-            disableClose: true,
-            width: '450px'
-        });
-    }
-
-    emitFilterEventToParent(event: FilterEvent) {
-        this.updateEventListInParent.emit({
-            eventName: 'filterEvent',
-            eventContent: JSON.stringify(event.data),
-            event
-        });
-    }
-    
-    async showCodecUsed() {
-        let stats = await this.streamManager.stream.getWebRtcPeer().pc.getStats(null);
-        let codecIdIndex = null;
-        // Search codec Index
-        stats.forEach(report => {
-            if (!this.streamManager.remote && report.id.includes("RTCOutboundRTPVideoStream")) {
-                codecIdIndex = report.codecId;
-                
-            } else if (this.streamManager.remote && report.id.includes("RTCInboundRTPVideoStream")) {
-                codecIdIndex = report.codecId;
-            }
-        })
-        // Search codec Info
-        stats.forEach(report => {
-            if (report.id === codecIdIndex) {
-                this.usedVideoCodec = report.mimeType;
-            }
-        })
-        this.dialog.open(ShowCodecDialogComponent, {
-            data: {
-              usedVideoCodec: this.usedVideoCodec
-            },
-            width: '450px'
-        });
-    }
-
-=======
 
     // Stats
     usedVideoCodec: string;
@@ -1449,5 +757,4 @@
               width: '450px'
           });
       }
->>>>>>> 9b5fffe3
 }