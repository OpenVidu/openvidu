--- conflicted
+++ resolved
@@ -1,11 +1,7 @@
 import { Component, Inject } from '@angular/core';
 import { MAT_DIALOG_DATA, MatDialogRef } from '@angular/material';
 
-<<<<<<< HEAD
-import { SessionProperties, MediaMode, Recording, RecordingMode, RecordingLayout, TokenOptions, VideoCodec } from 'openvidu-node-client';
-=======
 import { SessionProperties, MediaMode, Recording, RecordingMode, RecordingLayout, ConnectionProperties, VideoCodec } from 'openvidu-node-client';
->>>>>>> 9b5fffe3
 
 @Component({
     selector: 'app-session-properties-dialog',
