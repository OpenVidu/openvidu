import {
  Component, Input, HostListener, ChangeDetectorRef, SimpleChanges,
  OnInit, OnDestroy, OnChanges
} from '@angular/core';

import {
  OpenVidu, Session, Subscriber, Publisher, Event, StreamEvent, ConnectionEvent,
  SessionDisconnectedEvent, SignalEvent, RecordingEvent,
  PublisherSpeakingEvent, PublisherProperties, StreamPropertyChangedEvent, ConnectionPropertyChangedEvent, OpenViduError, NetworkQualityLevelChangedEvent
} from 'openvidu-browser';
import {
  OpenVidu as OpenViduAPI,
  Session as SessionAPI,
  SessionProperties as SessionPropertiesAPI,
  MediaMode,
  RecordingMode,
  RecordingLayout,
  Connection,
  ConnectionProperties,
  OpenViduRole,
  RecordingProperties,
  Recording,
<<<<<<< HEAD
  VideoCodec
=======
>>>>>>> 9b5fffe3
} from 'openvidu-node-client';
import { MatDialog, MAT_CHECKBOX_CLICK_ACTION } from '@angular/material';
import { ExtensionDialogComponent } from '../dialogs/extension-dialog/extension-dialog.component';
import { TestFeedService } from '../../services/test-feed.service';
import { EventsDialogComponent } from '../dialogs/events-dialog/events-dialog.component';
import { SessionPropertiesDialogComponent } from '../dialogs/session-properties-dialog/session-properties-dialog.component';
import { SessionApiDialogComponent } from '../dialogs/session-api-dialog/session-api-dialog.component';
import { PublisherPropertiesDialogComponent } from '../dialogs/publisher-properties-dialog/publisher-properties-dialog.component';
import { SessionInfoDialogComponent } from "../dialogs/session-info-dialog/session-info-dialog.component";
import {ShowCodecDialogComponent} from "../dialogs/show-codec-dialog/show-codec-dialog.component";


export interface SessionConf {
  subscribeTo: boolean;
  publishTo: boolean;
  startSession: boolean;
}

export interface OpenViduEvent {
  eventName: string;
  eventContent: string;
  event: Event;
}

@Component({
  selector: 'app-openvidu-instance',
  templateUrl: './openvidu-instance.component.html',
  styleUrls: ['./openvidu-instance.component.css'],
  providers: [
    { provide: MAT_CHECKBOX_CLICK_ACTION, useValue: 'noop' }
  ]
})
export class OpenviduInstanceComponent implements OnInit, OnChanges, OnDestroy {

  @Input()
  openviduUrl: string;

  @Input()
  openviduSecret: string;

  @Input()
  sessionConf: SessionConf;

  @Input()
  index: number;

  // Session join data
  clientData: string;
  sessionName: string;

  // Session options
  subscribeTo;
  publishTo;
  sendVideoRadio = true;
  subscribeToRemote = false;
  optionsVideo = 'video';

  // Recording options
  recordingProperties: RecordingProperties;

  // OpenVidu Browser objects
  OV: OpenVidu;
  session: Session;
  publisher: Publisher;
  subscribers: Subscriber[] = [];

  // OpenVidu Node Client objects
  OV_NodeClient: OpenViduAPI;
  sessionAPI: SessionAPI;
  sessionProperties: SessionPropertiesAPI = {
    mediaMode: MediaMode.ROUTED,
    recordingMode: RecordingMode.MANUAL,
    defaultOutputMode: Recording.OutputMode.COMPOSED,
    defaultRecordingLayout: RecordingLayout.BEST_FIT,
    defaultCustomLayout: '',
    customSessionId: '',
    forcedVideoCodec: null,
    allowTranscoding: null
  };

  publisherProperties: PublisherProperties = {
    audioSource: undefined,
    videoSource: undefined,
    frameRate: 30,
    resolution: '640x480',
    mirror: true,
    publishAudio: true,
    publishVideo: true
  };

  publisherPropertiesAux: PublisherProperties;

  sessionEvents = {
    connectionCreated: true,
    connectionDestroyed: true,
    sessionDisconnected: true,
    streamCreated: true,
    streamDestroyed: true,
    streamPropertyChanged: true,
    connectionPropertyChanged: true,
    networkQualityLevelChanged: true,
    recordingStarted: true,
    recordingStopped: true,
    signal: true,
    publisherStartSpeaking: false,
    publisherStopSpeaking: false,
    reconnecting: true,
    reconnected: true
  };

  // Session properties dialog
  turnConf = 'auto';
  manualTurnConf: RTCIceServer = { urls: [] };
  customToken: string;
  forcePublishing: boolean;
  connectionProperties: ConnectionProperties = {
    role: OpenViduRole.PUBLISHER,
    record: true,
    kurentoOptions: {
      videoMaxRecvBandwidth: 1000,
      videoMinRecvBandwidth: 300,
      videoMaxSendBandwidth: 1000,
      videoMinSendBandwidth: 300,
      allowedFilters: []
    }
  };

  events: OpenViduEvent[] = [];

  republishPossible: boolean = false;
  openviduError: any;

  constructor(
    private changeDetector: ChangeDetectorRef,
    private dialog: MatDialog,
    private testFeedService: TestFeedService
  ) {
    this.generateSessionInfo();
  }

  ngOnInit() {
    this.subscribeTo = this.sessionConf.subscribeTo;
    this.publishTo = this.sessionConf.publishTo;
    this.publisherPropertiesAux = Object.assign({}, this.publisherProperties);
    if (!this.publishTo) {
      this.publishTo = !this.publishTo;
      this.togglePublishTo();
    }
    if (this.sessionConf.startSession) {
      this.joinSession();
    }
  }

  ngOnChanges(changes: SimpleChanges) {
    if (changes.openviduSecret) {
      this.openviduSecret = changes.openviduSecret.currentValue;
    }
    if (changes.openviduUrl) {
      this.openviduUrl = changes.openviduUrl.currentValue;
    }
  }

  ngOnDestroy() {
    this.leaveSession();
  }

  @HostListener('window:beforeunload')
  beforeunloadHandler() {
    this.leaveSession();
  }

  private generateSessionInfo(): void {
    this.sessionName = 'TestSession';
    this.clientData = 'TestClient';
  }

  async joinSession(): Promise<void> {
    if (this.session) {
      this.leaveSession();
    }
    const sessionId = !!this.customToken ? this.getSessionIdFromToken(this.customToken) : this.sessionName;
    await this.initializeNodeClient(sessionId);
    if (!!this.customToken) {
      this.joinSessionShared(this.customToken);
    } else {
      const connection: Connection = await this.createConnection();
      this.joinSessionShared(connection.token);
    }
  }

  private joinSessionShared(token: string): void {

    this.OV = new OpenVidu();

    if (this.turnConf === 'freeice') {
      this.OV.setAdvancedConfiguration({ iceServers: 'freeice' });
    } else if (this.turnConf === 'manual') {
      this.OV.setAdvancedConfiguration({ iceServers: [this.manualTurnConf] });
    }

    this.session = this.OV.initSession();

    this.updateSessionEvents({
      connectionCreated: false,
      connectionDestroyed: false,
      sessionDisconnected: false,
      streamCreated: false,
      streamDestroyed: false,
      streamPropertyChanged: false,
      connectionPropertyChanged: false,
      networkQualityLevelChanged: false,
      recordingStarted: false,
      recordingStopped: false,
      signal: false,
      publisherStartSpeaking: true,
      publisherStopSpeaking: true,
      reconnecting: true,
      reconnected: true
    }, true);

    this.session.connect(token, this.clientData)
      .then(() => {
        this.changeDetector.detectChanges();

        if (this.publishTo && this.session.capabilities.publish || this.forcePublishing) {
          // this.asyncInitPublisher();
          this.syncInitPublisher();
        }
      })
      .catch(error => {
        console.log('There was an error connecting to the session:', error.code, error.message);
        alert('Error connecting to the session: ' + error.message);
      });
  }

  private leaveSession(): void {
    if (this.session) {
      this.session.disconnect();
    }
    delete this.session;
    delete this.OV;
    delete this.publisher;
    this.subscribers = [];
  }

  updateEventList(eventName: string, eventContent: string, event: Event) {
    const eventInterface: OpenViduEvent = { eventName, eventContent, event };
    this.events.push(eventInterface);
    this.testFeedService.pushNewEvent(this.sessionName, this.session.connection.connectionId, event);
  }

  toggleSubscribeTo(): void {
    this.subscribeTo = !this.subscribeTo;
  }

  togglePublishTo(): void {
    this.publishTo = !this.publishTo;
    if (this.publishTo) {
      this.publisherProperties = this.publisherPropertiesAux;
    } else {
      this.publisherPropertiesAux = Object.assign({}, this.publisherProperties);
      this.publisherProperties.publishAudio = false;
      this.publisherProperties.publishVideo = false;
      this.publisherProperties.audioSource = false;
      this.publisherProperties.videoSource = false;
    }

    if (this.publishTo) {
      this.optionsVideo = 'video';
    } else {
      this.optionsVideo = '';
    }

    this.subscribeToRemote = false;
  }

  toggleSendAudio(): void {
    if (this.publisherProperties.audioSource === false) {
      this.publisherProperties.audioSource = this.publisherPropertiesAux.audioSource;
    } else {
      this.publisherPropertiesAux.audioSource = this.publisherProperties.audioSource;
      this.publisherProperties.audioSource = false;
    }
  }

  toggleSendVideo(): void {
    if (this.publisherProperties.videoSource === false) {
      this.publisherProperties.videoSource = this.publisherPropertiesAux.videoSource;
    } else {
      this.publisherPropertiesAux.videoSource = this.publisherProperties.videoSource;
      this.publisherProperties.videoSource = false;
    }
  }

  toggleActiveAudio(): void {
    this.publisherProperties.publishAudio = !this.publisherProperties.publishAudio;
  }

  toggleActiveVideo(): void {
    this.publisherProperties.publishVideo = !this.publisherProperties.publishVideo;
  }

  sendMessage(): void {
    this.session.signal({
      data: 'Test message',
      to: [],
      type: 'chat'
    })
      .then(() => {
        console.log('Message successfully sent');
      })
      .catch(error => {
        console.error(error);
      });
    // this.initGrayVideo();
  }

  updateSessionEvents(oldValues, firstTime) {

    if (this.sessionEvents.streamCreated !== oldValues.streamCreated || firstTime) {
      this.session.off('streamCreated');
      if (this.sessionEvents.streamCreated) {
        this.session.on('streamCreated', (event: StreamEvent) => {
          this.changeDetector.detectChanges();
          if (this.subscribeTo) {
            this.syncSubscribe(this.session, event);
          }
          this.updateEventList('streamCreated', event.stream.streamId, event);
        });
      }
    }

    if (this.sessionEvents.streamDestroyed !== oldValues.streamDestroyed || firstTime) {
      this.session.off('streamDestroyed');
      if (this.sessionEvents.streamDestroyed) {
        this.session.on('streamDestroyed', (event: StreamEvent) => {
          const index = this.subscribers.indexOf(<Subscriber>event.stream.streamManager);
          if (index > -1) {
            this.subscribers.splice(index, 1);
          }
          this.updateEventList('streamDestroyed', event.stream.streamId, event);
        });
      }
    }

    if (this.sessionEvents.streamPropertyChanged !== oldValues.streamPropertyChanged || firstTime) {
      this.session.off('streamPropertyChanged');
      if (this.sessionEvents.streamPropertyChanged) {
        this.session.on('streamPropertyChanged', (event: StreamPropertyChangedEvent) => {
          let newValue: string;
          if (event.changedProperty === 'filter') {
            newValue = !event.newValue ? undefined : event.newValue.toString();
          } else {
            newValue = event.changedProperty === 'videoDimensions' ? JSON.stringify(event.newValue) : event.newValue.toString();
          }
          this.updateEventList('streamPropertyChanged', event.changedProperty + ' [' + newValue + ']', event);
        });
      }
    }

    if (this.sessionEvents.connectionPropertyChanged !== oldValues.connectionPropertyChanged || firstTime) {
      this.session.off('connectionPropertyChanged');
      if (this.sessionEvents.connectionPropertyChanged) {
        this.session.on('connectionPropertyChanged', (event: ConnectionPropertyChangedEvent) => {
          this.updateEventList('connectionPropertyChanged', event.changedProperty + ' [' + event.newValue + ']', event);
        });
      }
    }

    if (this.sessionEvents.networkQualityLevelChanged !== oldValues.networkQualityLevelChanged || firstTime) {
      this.session.off('networkQualityLevelChanged');
      if (this.sessionEvents.networkQualityLevelChanged) {
        this.session.on('networkQualityLevelChanged', (event: NetworkQualityLevelChangedEvent) => {
          this.updateEventList('networkQualityLevelChanged', event.connection.connectionId + ' [new:' + event.newValue + ',old:' + event.oldValue + ']', event);
        });
      }
    }

    if (this.sessionEvents.connectionCreated !== oldValues.connectionCreated || firstTime) {
      this.session.off('connectionCreated');
      if (this.sessionEvents.connectionCreated) {
        this.session.on('connectionCreated', (event: ConnectionEvent) => {
          this.updateEventList('connectionCreated', event.connection.connectionId, event);
        });
      }
    }

    if (this.sessionEvents.connectionDestroyed !== oldValues.connectionDestroyed || firstTime) {
      this.session.off('connectionDestroyed');
      if (this.sessionEvents.connectionDestroyed) {
        this.session.on('connectionDestroyed', (event: ConnectionEvent) => {
          delete this.subscribers[event.connection.connectionId];
          this.updateEventList('connectionDestroyed', event.connection.connectionId, event);
        });
      }
    }

    if (this.sessionEvents.sessionDisconnected !== oldValues.sessionDisconnected || firstTime) {
      this.session.off('sessionDisconnected');
      if (this.sessionEvents.sessionDisconnected) {
        this.session.on('sessionDisconnected', (event: SessionDisconnectedEvent) => {
          this.updateEventList('sessionDisconnected', '', event);
          this.subscribers = [];
          delete this.publisher;
          delete this.session;
          delete this.OV;
        });
      }
    }

    if (this.sessionEvents.signal !== oldValues.signal || firstTime) {
      this.session.off('signal');
      if (this.sessionEvents.signal) {
        this.session.on('signal', (event: SignalEvent) => {
          this.updateEventList('signal', !!event.from ? event.from.connectionId : 'server'
            + ' - ' + event.type
            + ' - ' + event.data, event);
        });
      }
    }

    if (this.sessionEvents.recordingStarted !== oldValues.recordingStarted || firstTime) {
      this.session.off('recordingStarted');
      if (this.sessionEvents.recordingStarted) {
        this.session.on('recordingStarted', (event: RecordingEvent) => {
          this.updateEventList('recordingStarted', event.id, event);
        });
      }
    }

    if (this.sessionEvents.recordingStopped !== oldValues.recordingStopped || firstTime) {
      this.session.off('recordingStopped');
      if (this.sessionEvents.recordingStopped) {
        this.session.on('recordingStopped', (event: RecordingEvent) => {
          this.updateEventList('recordingStopped', event.id, event);
        });
      }
    }

    if (this.sessionEvents.publisherStartSpeaking !== oldValues.publisherStartSpeaking || firstTime) {
      this.session.off('publisherStartSpeaking');
      if (this.sessionEvents.publisherStartSpeaking) {
        this.session.on('publisherStartSpeaking', (event: PublisherSpeakingEvent) => {
          this.updateEventList('publisherStartSpeaking', event.connection.connectionId, event);
        });
      }
    }

    if (this.sessionEvents.publisherStopSpeaking !== oldValues.publisherStopSpeaking || firstTime) {
      if (!this.sessionEvents.publisherStartSpeaking) {
        this.session.off('publisherStopSpeaking');
      }
      if (this.sessionEvents.publisherStopSpeaking) {
        this.session.on('publisherStopSpeaking', (event: PublisherSpeakingEvent) => {
          this.updateEventList('publisherStopSpeaking', event.connection.connectionId, event);
        });
      }
    }

    if (this.sessionEvents.reconnecting !== oldValues.reconnecting || firstTime) {
      this.session.off('reconnecting');
      if (this.sessionEvents.reconnecting) {
        this.session.on('reconnecting', () => {
          this.updateEventList('reconnecting', '', undefined);
        });
      }
    }

    if (this.sessionEvents.reconnected !== oldValues.reconnected || firstTime) {
      this.session.off('reconnected');
      if (this.sessionEvents.reconnected) {
        this.session.on('reconnected', () => {
          this.updateEventList('reconnected', '', undefined);
        });
      }
    }

  }

  syncInitPublisher() {
    this.publisher = this.OV.initPublisher(
      undefined,
      this.publisherProperties,
      err => {
        if (err) {
          console.warn(err);
          this.openviduError = err;
          if (err.name === 'SCREEN_EXTENSION_NOT_INSTALLED') {
            this.dialog.open(ExtensionDialogComponent, {
              data: { url: err.message },
              disableClose: true,
              width: '250px'
            });
          }
        }
      });

    if (this.subscribeToRemote) {
      this.publisher.subscribeToRemote();
    }

    this.session.publish(this.publisher).then(() => {
      this.republishPossible = false;
    }).catch((error: OpenViduError) => {
      console.error(error);
      if (!error.name) {
        alert(error);
      } else {
        alert(error.name + ": " + error.message);
      }

      this.republishPossible = true;
      this.session.unpublish(this.publisher);
      delete this.publisher;
    });
  }

  syncSubscribe(session: Session, event) {
    this.subscribers.push(session.subscribe(event.stream, undefined));
  }

  initGrayVideo(): void {

    this.OV.getUserMedia(
      {
        audioSource: undefined,
        videoSource: undefined,
        resolution: '1280x720',
        frameRate: 3,
      }
    )
      .then((mediaStream: MediaStream) => {

        const videoStreamTrack: MediaStreamTrack = mediaStream.getVideoTracks()[0];
        const video: HTMLVideoElement = document.createElement('video');
        video.srcObject = new MediaStream([videoStreamTrack]);
        video.play();
        const canvas = document.createElement('canvas') as any;
        const ctx = canvas.getContext('2d');
        ctx.filter = 'grayscale(100%)';

        video.addEventListener('play', () => {
          const loop = () => {
            if (!video.paused && !video.ended) {
              ctx.drawImage(video, 0, 0, 300, 170);
              setTimeout(loop, 33); // Drawing at 30fps
            }
          };
          loop();
        });
        const grayVideoTrack: MediaStreamTrack = (<MediaStream>canvas.captureStream(30)).getVideoTracks()[0];
        this.OV.getUserMedia({
          audioSource: false,
          videoSource: grayVideoTrack
        }).then(mediastream => {
          this.publisher.replaceTrack(mediastream.getVideoTracks()[0])
            .then(() => console.log('New track is being published'))
            .catch(error => {
              console.error('Error replacing track');
              console.error(error);
            });
        });
      })
      .catch(error => {
        console.error(error);
      });
  }

  openSessionPropertiesDialog() {
    this.sessionProperties.customSessionId = this.sessionName;
    const dialogRef = this.dialog.open(SessionPropertiesDialogComponent, {
      data: {
        sessionProperties: this.sessionProperties,
        turnConf: this.turnConf,
        manualTurnConf: this.manualTurnConf,
        customToken: this.customToken,
        forcePublishing: this.forcePublishing,
        connectionProperties: this.connectionProperties,
      },
      width: '450px'
    });

    dialogRef.afterClosed().subscribe(result => {
      if (!!result) {
        this.sessionProperties = result.sessionProperties;
        if (!!this.sessionProperties.customSessionId) {
          this.sessionName = this.sessionProperties.customSessionId;
        }
        this.turnConf = result.turnConf;
        this.manualTurnConf = result.manualTurnConf;
        this.customToken = result.customToken;
        this.forcePublishing = result.forcePublishing;
        this.connectionProperties = result.connectionProperties;
      }
      document.getElementById('session-settings-btn-' + this.index).classList.remove('cdk-program-focused');
    });
  }

  openSessionApiDialog() {
    const dialogRef = this.dialog.open(SessionApiDialogComponent, {
      data: {
        openVidu: !!this.OV_NodeClient ? this.OV_NodeClient : new OpenViduAPI(this.openviduUrl, this.openviduSecret),
        session: this.sessionAPI,
        sessionId: !!this.session ? this.session.sessionId : this.sessionName,
        recordingProperties: !!this.recordingProperties ? this.recordingProperties :
          {
            name: '',
            outputMode: this.sessionProperties.defaultOutputMode,
            recordingLayout: this.sessionProperties.defaultRecordingLayout,
            customLayout: this.sessionProperties.defaultCustomLayout,
            resolution: '1920x1080',
            hasAudio: true,
            hasVideo: true,
            mediaNode: {
              id: ''
            }
          }
      },
      width: '425px',
      disableClose: true
    });

    dialogRef.afterClosed().subscribe(result => {
      if (!result.session) {
        delete this.sessionAPI;
      }
      this.recordingProperties = result.recordingProperties;
      document.getElementById('session-api-btn-' + this.index).classList.remove('cdk-program-focused');
    });
  }

  openSessionEventsDialog() {

    const oldValues = {
      connectionCreated: this.sessionEvents.connectionCreated,
      connectionDestroyed: this.sessionEvents.connectionDestroyed,
      sessionDisconnected: this.sessionEvents.sessionDisconnected,
      streamCreated: this.sessionEvents.streamCreated,
      streamDestroyed: this.sessionEvents.streamDestroyed,
      streamPropertyChanged: this.sessionEvents.streamPropertyChanged,
      connectionPropertyChanged: this.sessionEvents.connectionPropertyChanged,
      networkQualityLevelChanged: this.sessionEvents.networkQualityLevelChanged,
      recordingStarted: this.sessionEvents.recordingStarted,
      recordingStopped: this.sessionEvents.recordingStopped,
      signal: this.sessionEvents.signal,
      publisherStartSpeaking: this.sessionEvents.publisherStartSpeaking,
      publisherStopSpeaking: this.sessionEvents.publisherStopSpeaking,
      reconnecting: this.sessionEvents.reconnecting,
      reconnected: this.sessionEvents.reconnected
    };

    const dialogRef = this.dialog.open(EventsDialogComponent, {
      data: {
        eventCollection: this.sessionEvents,
        target: 'Session'
      },
      width: '280px',
      autoFocus: false,
      disableClose: true
    });

    dialogRef.afterClosed().subscribe(result => {

      if (!!this.session && JSON.stringify(this.sessionEvents) !== JSON.stringify(oldValues)) {
        this.updateSessionEvents(oldValues, false);
      }

      this.sessionEvents = {
        connectionCreated: result.connectionCreated,
        connectionDestroyed: result.connectionDestroyed,
        sessionDisconnected: result.sessionDisconnected,
        streamCreated: result.streamCreated,
        streamDestroyed: result.streamDestroyed,
        streamPropertyChanged: result.streamPropertyChanged,
        connectionPropertyChanged: result.connectionPropertyChanged,
        networkQualityLevelChanged: result.networkQualityLevelChanged,
        recordingStarted: result.recordingStarted,
        recordingStopped: result.recordingStopped,
        signal: result.signal,
        publisherStartSpeaking: result.publisherStartSpeaking,
        publisherStopSpeaking: result.publisherStopSpeaking,
        reconnecting: result.reconnecting,
        reconnected: result.reconnected
      };
      document.getElementById('session-events-btn-' + this.index).classList.remove('cdk-program-focused');
    });
  }

  openPublisherPropertiesDialog() {
    const dialogRef = this.dialog.open(PublisherPropertiesDialogComponent, {
      data: this.publisherProperties,
      width: '300px',
      disableClose: true
    });

    dialogRef.afterClosed().subscribe((result: PublisherProperties) => {
      if (!!result) {
        this.publisherProperties = result;
        this.optionsVideo = this.publisherProperties.videoSource === 'screen' ? 'screen' : 'video';
      }
      document.getElementById('publisher-settings-btn-' + this.index).classList.remove('cdk-program-focused');
    });
  }

  openSessionInfo() {
    this.dialog.open(SessionInfoDialogComponent, {
      data: {
        sessionAPI: this.sessionAPI
      },
      width: '450px'
    });
  }

  async initializeNodeClient(sessionId: string): Promise<any> {
    this.OV_NodeClient = new OpenViduAPI(this.openviduUrl, this.openviduSecret);
    this.sessionProperties.customSessionId = sessionId;
    this.sessionAPI = await this.OV_NodeClient.createSession(this.sessionProperties);
  }

  async createConnection(): Promise<Connection> {
    return this.sessionAPI.createConnection(this.connectionProperties);
  }

  updateEventFromChild(event: OpenViduEvent) {
    this.updateEventList(event.eventName, event.eventContent, event.event);
  }

  updateSubscriberFromChild(newSubscriber: Subscriber) {
    const oldSubscriber = this.subscribers.filter(sub => {
      return sub.stream.streamId === newSubscriber.stream.streamId;
    })[0];
    this.subscribers[this.subscribers.indexOf(oldSubscriber)] = newSubscriber;
  }

  updateOptionsVideo(change) {
    if (change.value === 'screen') {
      this.publisherPropertiesAux.videoSource = this.publisherProperties.videoSource;
      this.publisherProperties.videoSource = 'screen';
    } else {
      this.publisherProperties.videoSource = this.publisherPropertiesAux.videoSource;
    }
  }

  isVideo(): boolean {
    return (this.publisherProperties.videoSource === undefined ||
      typeof this.publisherProperties.videoSource === 'string' &&
      this.publisherProperties.videoSource !== 'screen');
  }

  republishAfterError() {
    this.syncInitPublisher();
  }

  private getSessionIdFromToken(token: string): string {
    const queryParams = decodeURI(token.split('?')[1])
      .split('&')
      .map(param => param.split('='))
      .reduce((values, [key, value]) => {
        values[key] = value
        return values
      }, {});
    return queryParams['sessionId'];
  }

}<|MERGE_RESOLUTION|>--- conflicted
+++ resolved
@@ -20,10 +20,6 @@
   OpenViduRole,
   RecordingProperties,
   Recording,
-<<<<<<< HEAD
-  VideoCodec
-=======
->>>>>>> 9b5fffe3
 } from 'openvidu-node-client';
 import { MatDialog, MAT_CHECKBOX_CLICK_ACTION } from '@angular/material';
 import { ExtensionDialogComponent } from '../dialogs/extension-dialog/extension-dialog.component';
